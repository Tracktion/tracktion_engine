/*
    ,--.                     ,--.     ,--.  ,--.
  ,-'  '-.,--.--.,--,--.,---.|  |,-.,-'  '-.`--' ,---. ,--,--,      Copyright 2024
  '-.  .-'|  .--' ,-.  | .--'|     /'-.  .-',--.| .-. ||      \   Tracktion Software
    |  |  |  |  \ '-'  \ `--.|  \  \  |  |  |  |' '-' '|  ||  |       Corporation
    `---' `--'   `--`--'`---'`--'`--' `---' `--' `---' `--''--'    www.tracktion.com

    Tracktion Engine uses a GPL/commercial licence - see LICENCE.md for details.
*/

namespace tracktion { inline namespace engine
{

namespace AutomationScaleHelpers
{
    inline float getQuadraticBezierControlPoint (float y1, float y2, float curve) noexcept
    {
        jassert (curve >= -0.5f && curve <= 0.5f);

        auto c = juce::jlimit (-1.0f, 1.0f, curve * 2.0f);

        if (y2 > y1)
        {
            auto rise = y2 - y1;
            auto yc = y1 + rise / 2;
            auto y = yc + rise / 2 * -c;

            return y;
        }

        auto rise = y1 - y2;
        auto yc = y2 + rise / 2;
        auto y = yc - rise / 2 * -c;

        return y;
    }

    inline float getCurvedValue (float value, float start, float end, float curve) noexcept
    {
        if (curve == 0.0f)
            return ((end - start) * value) + start;

        auto control = getQuadraticBezierControlPoint (start, end, curve);
        return (float) AutomationCurve::getBezierXfromT (value, start, control, end);
    }

    inline float mapValue (float inputVal, float offset, float value, float curve) noexcept
    {
        return inputVal < 0.0 ? offset - getCurvedValue (-inputVal, 0.0f, value, curve)
                              : offset + getCurvedValue (inputVal, 0.0f, value, curve);
    }

    /** Remaps an input value from a given input range to 0-1. */
    inline float remapInputValue (float inputVal, juce::Range<float> inputRange)
    {
        jassert (juce::isPositiveAndNotGreaterThan (inputVal, 1.0f));
        auto remappedValue = juce::jmap (inputRange.clipValue (inputVal),
                                         inputRange.getStart(), inputRange.getEnd(),
                                         0.0f, 1.0f);
        jassert (juce::isPositiveAndNotGreaterThan (remappedValue, 1.0f));
        return remappedValue;
    }
}

//==============================================================================
AutomatableParameter::ModifierSource::~ModifierSource()
{
    masterReference.clear();
}

//==============================================================================
struct AutomationSource  : public juce::ReferenceCountedObject
{
    AutomationSource (const juce::ValueTree& v) : state (v) {}
    virtual ~AutomationSource() = default;

    /** Must return the value of automation at the given time.
        This is called from the message thread and can be used for drawing etc. so
        shouldn't reposition the streams.
    */
    virtual float getValueAt (TimePosition) = 0;

    /** Must return if the source is enabled at the given time.
        This is called from the message thread and can be used for drawing etc. so
        shouldn't reposition the streams.
    */
    virtual bool isEnabledAt (TimePosition) = 0;

    /** Should set the position of the source to a specific time in the Edit.
        This must be thread safe as it could be called from multiple threads.
    */
    virtual void setPosition (TimePosition) = 0;

    /** Should return true if the source is enabled at the current position. */
    virtual bool isEnabled() = 0;

    /** Should return the current value of the source. */
    virtual float getCurrentValue() = 0;

    juce::ValueTree state;
};

//==============================================================================
struct AutomationModifierSource : public AutomationSource
{
    AutomationModifierSource (AutomatableParameter::ModifierAssignment::Ptr ass)
        : AutomationSource (ass->state),
          assignment (std::move (ass))
    {
    }

    virtual AutomatableParameter::ModifierSource* getModifierSource() = 0;

    AutomatableParameter::ModifierAssignment::Ptr assignment;
};

//==============================================================================
struct ModifierAutomationSource : public AutomationModifierSource
{
    ModifierAutomationSource (Modifier::Ptr mod, const juce::ValueTree& assignmentState)
        : AutomationModifierSource (mod->createAssignment (assignmentState)),
          modifier (std::move (mod))
    {
        jassert (state.hasProperty (IDs::source));
    }

    AutomatableParameter::ModifierSource* getModifierSource() override
    {
        return modifier.get();
    }

    // Modifiers will be updated at the start of each block so can't be repositioned
    float getValueAt (TimePosition) override          { return getCurrentValue(); }
    bool isEnabledAt (TimePosition) override          { return true; }

    void setPosition (TimePosition newEditTime) override
    {
        editTimeToReturn = newEditTime;
    }

    bool isEnabled() override
    {
        return getBoolParamValue (*modifier->enabledParam);
    }

    float getCurrentValue() override
    {
        float baseValue = modifier->getCurrentValue();

        const auto currentTime = modifier->getCurrentTime();
        const auto deltaTime = currentTime - editTimeToReturn;

        if (deltaTime > 0s && deltaTime < Modifier::maxHistoryTime)
            baseValue = modifier->getValueAt (deltaTime);

        return AutomationScaleHelpers::mapValue (baseValue, assignment->offset, assignment->value, assignment->curve);
    }

    const Modifier::Ptr modifier;
    TimePosition editTimeToReturn;

    JUCE_DECLARE_NON_COPYABLE_WITH_LEAK_DETECTOR (ModifierAutomationSource)
};

//==============================================================================
class AutomationCurveSource : public AutomationSource
{
public:
    AutomationCurveSource (AutomatableParameter& ap)
        : AutomationSource (getState (ap)),
          parameter (ap),
          curve (ap.parentState, state)
    {
        deferredUpdateTimer.setCallback ([this]
                                         {
                                             deferredUpdateTimer.stopTimer();
                                             updateInterpolatedPoints();
                                         });

        curve.setOwnerParameter (&ap);
    }

    void triggerAsyncCurveUpdate()
    {
        if (! parameter.getEdit().isLoading())
            deferredUpdateTimer.startTimer (10);
    }

    void updateInterpolatedPoints()
    {
        jassert (! parameter.getEdit().isLoading());
        CRASH_TRACER
        TRACKTION_ASSERT_MESSAGE_THREAD

        std::unique_ptr<AutomationIterator> newStream;

        if (curve.getNumPoints() > 0)
        {
            auto s = std::make_unique<AutomationIterator> (parameter);

            if (! s->isEmpty())
                newStream = std::move (s);
        }

        {
            const juce::ScopedLock sl (parameterStreamLock);
            automationActive.store (newStream != nullptr, std::memory_order_relaxed);
            parameterStream = std::move (newStream);

            if (! parameterStream)
                parameter.updateToFollowCurve (lastTime);

            lastTime = -1.0s;
        }

        parameter.automatableEditElement.updateActiveParameters();
    }

    bool isActive() const noexcept
    {
        return automationActive.load (std::memory_order_relaxed);
    }

    float getValueAt (TimePosition time) override
    {
        TRACKTION_ASSERT_MESSAGE_THREAD
        return curve.getValueAt (time);
    }

    bool isEnabledAt (TimePosition) override
    {
        return true;
    }

    void setPosition (TimePosition time) override
    {
        if (! parameter.getEdit().getAutomationRecordManager().isReadingAutomation())
            if (auto plugin = parameter.getPlugin())
                if (! plugin->isClipEffectPlugin())
                    return;

        const juce::ScopedLock sl (parameterStreamLock);

        if (lastTime.exchange (time) != time)
            parameterStream->setPosition (time);
    }

    bool isEnabled() override
    {
        return true;
    }

    float getCurrentValue() override
    {
        const juce::ScopedLock sl (parameterStreamLock);
        return parameterStream->getCurrentValue();
    }

    AutomatableParameter& parameter;
    AutomationCurve curve;

private:
    LambdaTimer deferredUpdateTimer;
    juce::CriticalSection parameterStreamLock;
    std::unique_ptr<AutomationIterator> parameterStream;
    std::atomic<bool> automationActive { false };
    std::atomic<TimePosition> lastTime { TimePosition::fromSeconds (-1.0) };

    static juce::ValueTree getState (AutomatableParameter& ap)
    {
        auto v = ap.parentState.getChildWithProperty (IDs::paramID, ap.paramID);

        if (! v.isValid())
        {
            // ExternalAutomatableParameter used to use the parameter name as the property value
            auto oldAutomation = ap.parentState.getChildWithProperty (IDs::name, ap.paramName);

            if (oldAutomation.isValid())
                return oldAutomation;

            // Internal plugins have always used the paramID as the value
            return ap.parentState.getChildWithProperty (IDs::name, ap.paramID);
        }

        return v;
    }

    JUCE_DECLARE_NON_COPYABLE_WITH_LEAK_DETECTOR (AutomationCurveSource)
};

//==============================================================================
struct MacroSource : public AutomationModifierSource
{
    MacroSource (MacroParameter::Assignment::Ptr macroAssignment, MacroParameter& macroParameter)
        : AutomationModifierSource (macroAssignment),
          macro (&macroParameter)
    {
        jassert (state.hasType (IDs::MACRO) && state.hasProperty (IDs::source));
    }

    AutomatableParameter::ModifierSource* getModifierSource() override
    {
        return macro.get();
    }

    float getValueAt (TimePosition time) override
    {
        TRACKTION_ASSERT_MESSAGE_THREAD
        auto macroValue = macro->getCurve().getValueAt (time);
        const auto range = juce::Range<float>::between (assignment->inputStart.get(), assignment->inputEnd.get());
        return AutomationScaleHelpers::mapValue (AutomationScaleHelpers::remapInputValue (macroValue, range),
                                                 assignment->offset, assignment->value, assignment->curve);
    }

    bool isEnabledAt (TimePosition) override
    {
        return true;
    }

    void setPosition (TimePosition time) override
    {
        const juce::ScopedLock sl (streamPositionLock);
        macro->updateFromAutomationSources (time);
        auto macroValue = macro->getCurrentValue();

        const auto range = juce::Range<float>::between (assignment->inputStart.get(), assignment->inputEnd.get());
        currentValue.store (AutomationScaleHelpers::mapValue (AutomationScaleHelpers::remapInputValue (macroValue, range),
                                                              assignment->offset, assignment->value, assignment->curve),
                            std::memory_order_release);
    }

    bool isEnabled() override
    {
        return true;
    }

    float getCurrentValue() override
    {
        return currentValue.load (std::memory_order_acquire);
    }

    const MacroParameter::Ptr macro;

private:
    juce::CriticalSection streamPositionLock;
    std::atomic<float> currentValue { 0.0f };

    JUCE_DECLARE_NON_COPYABLE_WITH_LEAK_DETECTOR (MacroSource)
};

//==============================================================================
struct AutomatableParameter::AutomationSourceList  : private ValueTreeObjectList<AutomationModifierSource, juce::CriticalSection>
{
    AutomationSourceList (const AutomatableParameter& ap)
        : ValueTreeObjectList<AutomationModifierSource, juce::CriticalSection> (ap.modifiersState),
          parameter (ap)
    {
        jassert (! ap.getEdit().isLoading()); // This can't be created before the Edit has loaded
                                              // or it won't be able to find the sources
        rebuildObjects();
        updateCachedSources();

        if (isActive())
            parameter.curveSource->triggerAsyncCurveUpdate();
    }

    ~AutomationSourceList() override
    {
        freeObjects();
    }

    bool isActive() const
    {
        auto num = numSources.load (std::memory_order_acquire);
        jassert (num == objects.size());
        return num > 0;
    }

    template<typename Fn>
    void visitSources (Fn&& f)
    {
        if (auto cs = cachedSources)
            for (auto* as : cs->sources)
                f (*as);
    }

    juce::ReferenceCountedObjectPtr<AutomationModifierSource> getSourceFor (ModifierAssignment& ass)
    {
        TRACKTION_ASSERT_MESSAGE_THREAD

        for (auto o : objects)
            if (o->assignment.get() == &ass)
                return o;

        return {};
    }

    juce::ReferenceCountedObjectPtr<AutomationModifierSource> getSourceFor (ModifierSource& mod)
    {
        TRACKTION_ASSERT_MESSAGE_THREAD

        for (auto o : objects)
            if (o->assignment->isForModifierSource (mod))
                return o;

        return {};
    }

private:
    const AutomatableParameter& parameter;
    std::atomic<int> numSources { 0 };

    // This caching mechanism is to avoid locking on the audio thread and keeps a reference
    // counted copy of the objects for the visit method to use in a lock free way
    struct CachedSources : public ReferenceCountedObject
    {
        juce::ReferenceCountedArray<AutomationModifierSource> sources;
    };

    juce::ReferenceCountedObjectPtr<CachedSources> cachedSources;

    void updateCachedSources()
    {
        if (objects.isEmpty())
        {
            cachedSources.reset();
        }
        else
        {
            auto cs = new CachedSources();

            for (auto o : objects)
                cs->sources.add (o);

            cachedSources = cs;
        }
    }

    bool isSuitableType (const juce::ValueTree& v) const override
    {
        if (v.hasType (IDs::LFO) || v.hasType (IDs::BREAKPOINTOSCILLATOR) || v.hasType (IDs::MACRO)
            || v.hasType (IDs::STEP) || v.hasType (IDs::ENVELOPEFOLLOWER) || v.hasType (IDs::RANDOM)
            || v.hasType (IDs::MIDITRACKER))
        {
            // Old LFOs will have a paramID field that is a name. We'll convert it when we create the ModifierAutomationSource
            const auto isLegacyLFO = [&, this] { return v.hasType (IDs::LFO) && v[IDs::paramID].toString() == parameter.paramName; };

            if ((v[IDs::paramID] == parameter.paramID || isLegacyLFO())
                 && EditItemID::fromProperty (v, IDs::source).isValid())
            {
                return true;
            }
        }

        return false;
    }

    AutomationModifierSource* createNewObject (const juce::ValueTree& v) override
    {
        juce::ReferenceCountedObjectPtr<AutomationModifierSource> as;

        // Convert old LFO name to ID
        if (v.hasType (IDs::LFO) && v[IDs::paramID].toString() == parameter.paramName)
            juce::ValueTree (v).setProperty (IDs::paramID, parameter.paramID, nullptr);

        auto getMacroForID = [this] (const juce::String& id) -> MacroParameter*
        {
            for (auto mpl : getAllMacroParameterLists (parameter.getEdit()))
                for (auto mp : mpl->getMacroParameters())
                    if (mp->paramID == id)
                        return mp;

            return {};
        };

        if (auto mod = findModifierForID (parameter.getEdit(), EditItemID::fromProperty (v, IDs::source)))
        {
            if (v.isAChildOf (mod->state))
                return nullptr;

            as = new ModifierAutomationSource (mod, v);
        }
        else if (auto macro = getMacroForID (v[IDs::source].toString()))
        {
            if (v.isAChildOf (macro->state))
                return nullptr;

            as = new MacroSource (new MacroParameter::Assignment (v, *macro), *macro);
        }
        else
        {
            return nullptr;
        }

        as->incReferenceCount();
        ++numSources;

        return as.get();
    }

    void deleteObject (AutomationModifierSource* as) override
    {
        --numSources;
        as->decReferenceCount();
    }

    void newObjectAdded (AutomationModifierSource* as) override { objectAddedOrRemoved (as); }
    void objectRemoved (AutomationModifierSource* as) override  { objectAddedOrRemoved (as); }
    void objectOrderChanged() override                          { objectAddedOrRemoved (nullptr); }

    void objectAddedOrRemoved (AutomationModifierSource* as)
    {
        updateCachedSources();

        auto notifySource = [] (AutomationModifierSource* source)
        {
            if (auto mas = dynamic_cast<ModifierAutomationSource*> (source))
                mas->modifier->changed();
            else if (auto macro = dynamic_cast<MacroSource*> (source))
                macro->macro->changed();
        };

        for (auto s : objects)
            if (as == nullptr || s != as)
                notifySource (s);

        notifySource (as);

        parameter.curveSource->triggerAsyncCurveUpdate();
    }
};

//==============================================================================
struct AutomatableParameter::AttachedValue  : public juce::AsyncUpdater
{
    AttachedValue (AutomatableParameter& p)
        : parameter (p) {}

    virtual ~AttachedValue() { cancelPendingUpdate(); }

    virtual void setValue (float v) = 0;
    virtual float getValue() = 0;
    virtual float getDefault() = 0;
    virtual void detach (juce::ValueTree::Listener*) = 0;
    virtual bool updateIfMatches (juce::ValueTree&, const juce::Identifier&) = 0;
    virtual void updateParameterFromValue() = 0;

    AutomatableParameter& parameter;
};

struct AutomatableParameter::AttachedFloatValue : public AutomatableParameter::AttachedValue
{
    AttachedFloatValue (AutomatableParameter& p, juce::CachedValue<float>& v)
        : AttachedValue (p), value (v)
    {
        parameter.setParameter (value, juce::dontSendNotification);
    }

    void handleAsyncUpdate() override               { value.setValue (parameter.currentValue, nullptr); }
    float getValue() override                       { return value; }
    void setValue (float v) override                { value = v; }
    float getDefault() override                     { return value.getDefault(); }
    void detach (juce::ValueTree::Listener* l) override   { value.getValueTree().removeListener (l); }

    bool updateIfMatches (juce::ValueTree& v, const juce::Identifier& i) override
    {
        if (i == value.getPropertyID() && v == value.getValueTree())
        {
            value.forceUpdateOfCachedValue();
            return true;
        }
        return false;
    }

    void updateParameterFromValue() override
    {
        parameter.setParameter (value, juce::dontSendNotification);
    }

    juce::CachedValue<float>& value;
};

struct AutomatableParameter::AttachedIntValue : public AutomatableParameter::AttachedValue
{
    AttachedIntValue (AutomatableParameter& p, juce::CachedValue<int>& v)
        : AttachedValue (p), value (v)
    {
        parameter.setParameter ((float) value.get(), juce::dontSendNotification);
    }

    void handleAsyncUpdate() override               { value.setValue (juce::roundToInt (parameter.getCurrentValue()), nullptr); }
    float getValue() override                       { return (float) value.get(); }
    void setValue (float v) override                { value = juce::roundToInt (v); }
    float getDefault() override                     { return (float) value.getDefault(); }
    void detach (juce::ValueTree::Listener* l) override   { value.getValueTree().removeListener (l); }

    bool updateIfMatches (juce::ValueTree& v, const juce::Identifier& i) override
    {
        if (i == value.getPropertyID() && v == value.getValueTree())
        {
            value.forceUpdateOfCachedValue();
            return true;
        }
        return false;
    }

    void updateParameterFromValue() override
    {
        parameter.setParameter ((float) value.get(), juce::dontSendNotification);
    }

    juce::CachedValue<int>& value;
};

struct AutomatableParameter::AttachedBoolValue : public AutomatableParameter::AttachedValue
{
    AttachedBoolValue (AutomatableParameter& p, juce::CachedValue<bool>& v)
        : AttachedValue (p), value (v)
    {
        parameter.setParameter (value.get() ? 1.0f : 0.0f, juce::dontSendNotification);
    }

    void handleAsyncUpdate() override                     { value.setValue (parameter.currentValue != 0.0f, nullptr); }
    float getValue() override                             { return value; }
    void setValue (float v) override                      { value = v != 0 ? true : false; }
    float getDefault() override                           { return value.getDefault() ? 1.0f : 0.0f; }
    void detach (juce::ValueTree::Listener* l) override   { value.getValueTree().removeListener (l); }

    bool updateIfMatches (juce::ValueTree& v, const juce::Identifier& i) override
    {
        if (i == value.getPropertyID() && v == value.getValueTree())
        {
            value.forceUpdateOfCachedValue();
            return true;
        }
        return false;
    }

    void updateParameterFromValue() override
    {
        parameter.setParameter (value.get() ? 1.0f : 0.0f, juce::dontSendNotification);
    }

    juce::CachedValue<bool>& value;
};


//==============================================================================
AutomatableParameter::AutomatableParameter (const juce::String& paramID_,
                                            const juce::String& name_,
                                            AutomatableEditItem& owner,
                                            juce::NormalisableRange<float> vr)
    : paramID (paramID_),
      valueRange (vr),
      automatableEditElement (owner),
      paramName (name_),
      editRef (&automatableEditElement.edit)
{
    if (auto p = dynamic_cast<Plugin*> (&owner))
    {
        plugin = p;
        parentState = plugin->state;
    }
    else if (auto m = dynamic_cast<Modifier*> (&owner))
    {
        modifierOwner = m;
        parentState = modifierOwner->state;
    }
    else if (auto* mpl = dynamic_cast<MacroParameterList*> (&owner))
    {
        macroOwner = mpl;
        parentState = mpl->state;
    }
    else
    {
        jassertfalse; // Unknown AutomatableEditItem type
    }

    modifiersState = parentState.getOrCreateChildWithName (IDs::MODIFIERASSIGNMENTS, &owner.edit.getUndoManager());
    curveSource = std::make_unique<AutomationCurveSource> (*this);

    valueToStringFunction = [] (float value)              { return juce::String (value, 3); };
    stringToValueFunction = [] (const juce::String& s)    { return s.getFloatValue(); };

    parentState.addListener (this);
}

AutomatableParameter::~AutomatableParameter()
{
    if (auto edit = editRef.get())
        edit->getAutomationRecordManager().parameterBeingDeleted (*this);

    notifyListenersOfDeletion();

    automationSourceList.reset();

    if (attachedValue != nullptr)
        attachedValue->detach (this);
}

AutomatableParameter::ModifierAssignment::ModifierAssignment (Edit& e, const juce::ValueTree& v)
    : edit (e), state (v)
{
    auto* um = &edit.getUndoManager();
    offset.referTo (state, IDs::offset, um);
    value.referTo (state, IDs::value, um);
    curve.referTo (state, IDs::curve, um);

    inputStart.referTo (state, IDs::start, um, 0.0f);
    inputEnd.referTo (state, IDs::end, um, 1.0f);
}

AutomatableParameter::ModifierAssignment::Ptr AutomatableParameter::addModifier (ModifierSource& source, float value, float offset, float curve)
{
    if (auto existing = getAutomationSourceList().getSourceFor (source))
        return existing->assignment;

    juce::ValueTree v;

    if (auto mod = dynamic_cast<Modifier*> (&source))
    {
        if (mod == &automatableEditElement)
            return {};

        v = createValueTree (mod->state.getType(),
                             IDs::source, mod->itemID);
    }
    else if (auto macro = dynamic_cast<MacroParameter*> (&source))
    {
        v = createValueTree (IDs::MACRO,
                             IDs::source, macro->paramID);
    }
    else
    {
        jassertfalse;
        return {};
    }

    jassert (v.isValid());
    v.setProperty (IDs::paramID, paramID, nullptr);
    v.setProperty (IDs::value, value, nullptr);

    if (offset != 0.0f)     v.setProperty (IDs::offset, offset, nullptr);
    if (curve != 0.5f)      v.setProperty (IDs::curve, curve, nullptr);

    modifiersState.addChild (v, -1, &getEdit().getUndoManager());

    auto as = getAutomationSourceList().getSourceFor (source);
    jassert (as != nullptr);

    return as->assignment;
}

void AutomatableParameter::removeModifier (ModifierAssignment& assignment)
{
    TRACKTION_ASSERT_MESSAGE_THREAD

    if (auto existing = getAutomationSourceList().getSourceFor (assignment))
        existing->state.getParent().removeChild (existing->state, &getEdit().getUndoManager());
    else
        jassertfalse;
}

void AutomatableParameter::removeModifier (ModifierSource& source)
{
    TRACKTION_ASSERT_MESSAGE_THREAD

    if (auto existing = getAutomationSourceList().getSourceFor (source))
        existing->state.getParent().removeChild (existing->state, &getEdit().getUndoManager());
    else
        jassertfalse;
}

bool AutomatableParameter::hasActiveModifierAssignments() const
{
    TRACKTION_ASSERT_MESSAGE_THREAD
    return getAutomationSourceList().isActive();
}

juce::ReferenceCountedArray<AutomatableParameter::ModifierAssignment> AutomatableParameter::getAssignments() const
{
    TRACKTION_ASSERT_MESSAGE_THREAD
    juce::ReferenceCountedArray<ModifierAssignment> assignments;

    getAutomationSourceList()
        .visitSources ([&assignments] (AutomationModifierSource& s) { assignments.addIfNotAlreadyThere (s.assignment); });

    return assignments;
}

juce::Array<AutomatableParameter::ModifierSource*> AutomatableParameter::getModifiers() const
{
    juce::Array<ModifierSource*> modifiers;

    getAutomationSourceList()
        .visitSources ([&modifiers] (AutomationModifierSource& s) { modifiers.addIfNotAlreadyThere (s.getModifierSource()); });

    return modifiers;
}

//==============================================================================
bool AutomatableParameter::isAutomationActive() const
{
    return curveSource->isActive() || getAutomationSourceList().isActive();
}

std::optional<float> AutomatableParameter::getDefaultValue() const
{
    if (attachedValue != nullptr)
        return attachedValue->getDefault();

    return {};
}

void AutomatableParameter::updateStream()
{
    curveSource->updateInterpolatedPoints();
}

void AutomatableParameter::updateFromAutomationSources (TimePosition time)
{
    if (updateParametersRecursionCheck)
        return;

    const juce::ScopedValueSetter<bool> svs (updateParametersRecursionCheck, true);
    float newModifierValue = 0.0f;

    getAutomationSourceList()
        .visitSources ([&newModifierValue, time] (AutomationSource& m) mutable
                       {
                           m.setPosition (time);

                           if (m.isEnabled())
                           {
                               float currentModValue = m.getCurrentValue();
                               jassert (! std::isnan (currentModValue));
                               newModifierValue += currentModValue;
                           }
                       });

    const float newBaseValue = [this, time]
                               {
                                   if (curveSource->isActive())
                                   {
                                       curveSource->setPosition (time);
                                       return curveSource->getCurrentValue();
                                   }

                                   return currentParameterValue.load();
                               }();

    if (newModifierValue != 0.0f)
    {
        auto normalisedBase = valueRange.convertTo0to1 (newBaseValue);
        currentModifierValue = valueRange.convertFrom0to1 (juce::jlimit (0.0f, 1.0f, normalisedBase + newModifierValue)) - newBaseValue;
    }
    else
    {
        currentModifierValue = 0.0f;
    }

    setParameterValue (newBaseValue, true);
}

//==============================================================================
void AutomatableParameter::valueTreePropertyChanged (juce::ValueTree& v, const juce::Identifier& i)
{
    if (v == getCurve().state || v.isAChildOf (getCurve().state))
    {
        curveHasChanged();
    }
    else if (attachedValue != nullptr && attachedValue->updateIfMatches (v, i))
    {
        // N.B.You shouldn't be directly setting the value of an attachedValue managed parameter.
        // To avoid feedback loops of sync issues, always go via setParameter

        TRACKTION_ASSERT_MESSAGE_THREAD
        SCOPED_REALTIME_CHECK
        // N.B. we shouldn't call attachedValue->updateParameterFromValue here as this
        // will set the base value of the parameter. The change in property could be due
        // to a Modifier or automation change so we don't want to force that to be the base value
        listeners.call (&Listener::currentValueChanged, *this);
    }
}

void AutomatableParameter::valueTreeChildAdded (juce::ValueTree& parent, juce::ValueTree& newChild)
{
    if (parent == getCurve().state || parent == modifiersState)
        curveHasChanged();
    else if (parent == parentState && newChild[IDs::name] == paramID)
        getCurve().setState (newChild);
}

void AutomatableParameter::valueTreeChildRemoved (juce::ValueTree& parent, juce::ValueTree&, int)
{
    if (parent == getCurve().state || parent == modifiersState)
        curveHasChanged();
}

void AutomatableParameter::valueTreeChildOrderChanged (juce::ValueTree& parent, int, int)
{
    if (parent == getCurve().state || parent == modifiersState)
        curveHasChanged();
}

void AutomatableParameter::valueTreeParentChanged (juce::ValueTree&) {}
void AutomatableParameter::valueTreeRedirected (juce::ValueTree&)    { jassertfalse; } // need to handle this?

//==============================================================================
void AutomatableParameter::attachToCurrentValue (juce::CachedValue<float>& v)
{
    currentParameterValue = currentValue = v;
    jassert (attachedValue == nullptr);
    attachedValue = std::make_unique<AttachedFloatValue> (*this, v);
    v.getValueTree().addListener (this);
}

void AutomatableParameter::attachToCurrentValue (juce::CachedValue<int>& v)
{
    currentParameterValue = currentValue = (float) v.get();
    jassert (attachedValue == nullptr);
    attachedValue = std::make_unique<AttachedIntValue> (*this, v);
    v.getValueTree().addListener (this);
}

void AutomatableParameter::attachToCurrentValue (juce::CachedValue<bool>& v)
{
    currentParameterValue = currentValue = v;
    jassert (attachedValue == nullptr);
    attachedValue = std::make_unique<AttachedBoolValue> (*this, v);
    v.getValueTree().addListener (this);
}

void AutomatableParameter::updateFromAttachedValue()
{
    if (attachedValue)
        attachedValue->updateParameterFromValue();
}

void AutomatableParameter::detachFromCurrentValue()
{
    if (attachedValue == nullptr)
        return;

    attachedValue->detach (this);
    attachedValue.reset();
}

Engine& AutomatableParameter::getEngine() const noexcept
{
    return getEdit().engine;
}

Edit& AutomatableParameter::getEdit() const noexcept
{
    return automatableEditElement.edit;
}

Track* AutomatableParameter::getTrack() const noexcept
{
    return plugin != nullptr ? plugin->getOwnerTrack()
                             : modifierOwner != nullptr ? getTrackContainingModifier (getEdit(), modifierOwner)
                                                        : macroOwner->getTrack();
}

AutomationCurve& AutomatableParameter::getCurve() const noexcept
{
    return curveSource->curve;
}

Selectable* AutomatableParameter::getOwnerSelectable() const
{
    if (macroOwner != nullptr)
        return {};

    if (plugin != nullptr)
        return plugin;

    return modifierOwner;
}

EditItemID AutomatableParameter::getOwnerID() const
{
    if (plugin != nullptr)
    {
        jassert (Selectable::isSelectableValid (plugin));
        return plugin->itemID;
    }

    if (modifierOwner != nullptr)
    {
        jassert (Selectable::isSelectableValid (modifierOwner));
        return modifierOwner->itemID;
    }

    jassert (macroOwner != nullptr);
    return macroOwner->itemID;
}

juce::String AutomatableParameter::getPluginAndParamName() const
{
    juce::String s;

    if (plugin != nullptr)
        s << plugin->getName() + " >> ";
    else  if (modifierOwner != nullptr)
        s << modifierOwner->getName() + " >> ";
    else  if (auto af = getOwnerPlugin (macroOwner))
        s << af->getName() + " >> ";

    return s + getParameterName();
}

juce::String AutomatableParameter::getFullName() const
{
    juce::String s;

    if (auto t = getTrack())
        s << t->getName() << " >> ";

    return s + getPluginAndParamName();
}

//==============================================================================
void AutomatableParameter::resetRecordingStatus()
{
    isRecording = false;
    listeners.call (&Listener::recordingStatusChanged, *this);
}

//==============================================================================
void AutomatableParameter::setParameterValue (float value, bool isFollowingCurve)
{
    auto& curve = getCurve();
    value = snapToState (getValueRange().clipValue (value));
    currentBaseValue = value;

    if (currentModifierValue != 0.0f)
        value = snapToState (getValueRange().clipValue (value + currentModifierValue));

    auto oldValue = currentValue.load();

    if (oldValue != value)
    {
        currentValue = value;

        parameterChanged (value, isFollowingCurve);

        auto& ed = getEdit();

        if (isFollowingCurve)
        {
            ed.getParameterChangeHandler().parameterChanged (*this, true);

            if (attachedValue != nullptr)
                attachedValue->triggerAsyncUpdate();
        }
        else
        {
            if (! ed.isLoading())
                jassert (juce::MessageManager::getInstance()->currentThreadHasLockedMessageManager());

            curveHasChanged();

            if (auto epc = ed.getTransport().getCurrentPlaybackContext())
            {
                if (! epc->isDragging())
                {
                    auto numPoints = curve.getNumPoints();
                    auto& arm = ed.getAutomationRecordManager();

                    if (epc->isPlaying() && arm.isWritingAutomation())
                    {
                        auto time = epc->getPosition();

                        if (! isRecording)
                        {
                            isRecording = true;
<<<<<<< HEAD
                            arm.postFirstAutomationChange (*this, currentValue);
                            listeners.call (&Listener::recordingStatusChanged, *this);
=======
                            arm.postFirstAutomationChange (*this, oldValue);
>>>>>>> 318f1187
                        }

                        arm.postAutomationChange (*this, time, value);
                    }
                    else
                    {
                        if (numPoints == 1)
                            curve.movePoint (0, curve.getPointTime (0), value, false);
                    }
                }
            }

            if (attachedValue != nullptr)
            {
                attachedValue->cancelPendingUpdate();
                attachedValue->setValue (value);
            }
        }

        {
            SCOPED_REALTIME_CHECK
            parameterChangedCaller.triggerAsyncUpdate();
        }
    }
}

void AutomatableParameter::setParameter (float value, juce::NotificationType nt)
{
    currentParameterValue = value;
    setParameterValue (value, false);

    if (nt != juce::dontSendNotification)
    {
        jassert (nt != juce::sendNotificationAsync); // Async notifications not yet supported
        TRACKTION_ASSERT_MESSAGE_THREAD
        listeners.call (&Listener::parameterChanged, *this, currentValue);

        if (attachedValue != nullptr)
        {
            // Updates the ValueTree via the CachedValue to the current parameter value synchronously
            attachedValue->handleAsyncUpdate();
        }
    }
}

void AutomatableParameter::setNormalisedParameter (float value, juce::NotificationType nt)
{
    setParameter (valueRange.convertFrom0to1 (juce::jlimit (0.0f, 1.0f, value)), nt);
}

juce::String AutomatableParameter::getCurrentValueAsStringWithLabel()
{
    auto text = getCurrentValueAsString();
    auto label = getLabel();

    if (! (label.isEmpty() || text.endsWith (label)))
        return text + ' ' + label;

    return text;
}

AutomatableParameter::AutomationSourceList& AutomatableParameter::getAutomationSourceList() const
{
    if (! automationSourceList)
        automationSourceList = std::make_unique<AutomationSourceList> (*this);

    return *automationSourceList;
}

void AutomatableParameter::updateToFollowCurve (TimePosition time)
{
    TRACKTION_ASSERT_MESSAGE_THREAD
    float newModifierValue = 0.0f;

    getAutomationSourceList()
        .visitSources ([&newModifierValue, time] (AutomationModifierSource& m) mutable
                       {
                           if (m.isEnabledAt (time))
                           {
                               const float sourceModValue = m.getValueAt (time);
                               jassert (! std::isnan (sourceModValue));
                               newModifierValue += sourceModValue;
                           }
                       });

    const float newBaseValue = [this, time]
                               {
                                   if (hasAutomationPoints() && ! isRecording)
                                       return curveSource->getValueAt (time);

                                   return currentParameterValue.load();
                               }();

    if (newModifierValue != 0.0f)
    {
        auto normalisedBase = valueRange.convertTo0to1 (newBaseValue);
        currentModifierValue = valueRange.convertFrom0to1 (juce::jlimit (0.0f, 1.0f, normalisedBase + newModifierValue)) - newBaseValue;
    }
    else
    {
        currentModifierValue = 0.0f;
    }

    setParameterValue (newBaseValue, true);
}

void AutomatableParameter::parameterChangeGestureBegin()
{
    TRACKTION_ASSERT_MESSAGE_THREAD
    listeners.call (&Listener::parameterChangeGestureBegin, *this);
}

void AutomatableParameter::parameterChangeGestureEnd()
{
    TRACKTION_ASSERT_MESSAGE_THREAD
    listeners.call (&Listener::parameterChangeGestureEnd, *this);
}

//==============================================================================
void AutomatableParameter::midiControllerMoved (float newPosition)
{
    setParameter (snapToState (valueRange.convertFrom0to1 (newPosition)), juce::sendNotification);
}

void AutomatableParameter::midiControllerPressed()
{
    if (isDiscrete())
    {
        int state = getStateForValue (getCurrentValue()) + 1;

        if (state >= getNumberOfStates())
            state = 0;

        setParameter (getValueForState (state), juce::sendNotification);
    }
}

//==============================================================================
void AutomatableParameter::curveHasChanged()
{
    TRACKTION_ASSERT_MESSAGE_THREAD
    CRASH_TRACER
    curveSource->triggerAsyncCurveUpdate();
    getEdit().getParameterChangeHandler().parameterChanged (*this, false);
    listeners.call (&Listener::curveHasChanged, *this);
}

//==============================================================================
AutomationMode getAutomationMode (const AutomatableParameter& ap)
{
    if (auto t = ap.getTrack())
        return t->automationMode;

    return AutomationMode::read;
}

AutomatableParameter::ModifierSource* getSourceForAssignment (const AutomatableParameter::ModifierAssignment& ass)
{
    for (auto modifier : getAllModifierSources (ass.edit))
        if (ass.isForModifierSource (*modifier))
            return modifier;

    return {};
}

juce::ReferenceCountedArray<AutomatableParameter> getAllParametersBeingModifiedBy (Edit& edit, AutomatableParameter::ModifierSource& m)
{
    juce::ReferenceCountedArray<AutomatableParameter> params;

    edit.visitAllAutomatableParams (true, [&] (AutomatableParameter& param)
    {
        for (auto ass : param.getAssignments())
        {
            if (ass->isForModifierSource (m))
            {
                jassert (! params.contains (param)); // Being modified by the same source twice?
                params.add (param);
                break;
            }
        }
    });

    return params;
}

AutomatableParameter* getParameter (AutomatableParameter::ModifierAssignment& assignment)
{
    AutomatableParameter* result = nullptr;

    assignment.edit.visitAllAutomatableParams (true, [&] (AutomatableParameter& param)
    {
        for (auto ass : param.getAssignments())
            if (ass == &assignment)
                result = &param;
    });

    return result;
}

//==============================================================================
AutomationIterator::AutomationIterator (const AutomatableParameter& p)
{
    hiRes = ! p.automatableEditElement.edit.engine.getEngineBehaviour().interpolateAutomation();

    if (hiRes)
        copy (p);
    else
        interpolate (p);
}

void AutomationIterator::copy (const AutomatableParameter& param)
{
    const auto& curve = param.getCurve();

    jassert (curve.getNumPoints() > 0);

    for (int i = 0; i < curve.getNumPoints(); i++)
    {
        auto src = curve.getPoint (i);

        AutoPoint dst;
        dst.time = src.time;
        dst.value = src.value;
        dst.curve = src.curve;

        points.add (dst);
    }
}

void AutomationIterator::interpolate (const AutomatableParameter& param)
{
    const auto& curve = param.getCurve();

    jassert (curve.getNumPoints() > 0);

    const auto timeDelta        = TimeDuration::fromSeconds (1.0 / 100.0);
    const double minValueDelta  = (param.getValueRange().getLength()) / 256.0;

    int curveIndex = 0;
    int lastCurveIndex = -1;
    TimePosition t;
    float lastValue = 1.0e10;
    auto lastTime = curve.getPointTime (curve.getNumPoints() - 1) + TimeDuration::fromSeconds (1.0);
    TimePosition t1;
    auto t2 = curve.getPointTime (0);
    float v1 = curve.getValueAt (TimePosition());
    float v2 = v1;
    float vp = v2;
    float c  = 0;
    CurvePoint bp;
    double x1end = 0;
    double x2end = 0;
    float y1end = 0;
    float y2end = 0;

    while (t < lastTime)
    {
        while (t >= t2)
        {
            if (curveIndex >= curve.getNumPoints() - 1)
            {
                t1 = t2;
                v1 = v2;
                t2 = lastTime;
                break;
            }

            t1 = t2;
            v1 = v2;
            c  = curve.getPointCurve (curveIndex);

            if (c != 0.0f)
            {
                bp = curve.getBezierPoint (curveIndex);

                if (c < -0.5 || c > 0.5)
                    curve.getBezierEnds (curveIndex, x1end, y1end, x2end, y2end);
            }

            t2 = curve.getPointTime (++curveIndex);
            v2 = curve.getPointValue (curveIndex);
        }

        float v = v2;

        if (t2 != t1)
        {
            if (c == 0.0f)
            {
                v = v1 + (v2 - v1) * (float) ((t - t1) / (t2 - t1));
            }
            else if (c >= -0.5 && c <= 0.5)
            {
                v = AutomationCurve::getBezierYFromX (t.inSeconds(), t1.inSeconds(), v1, toTime (bp.time, param.getEdit().tempoSequence).inSeconds(), bp.value, t2.inSeconds(), v2);
            }
            else
            {
                if (t >= t1 && t <= TimePosition::fromSeconds (x1end))
                    v = v1;
                else if (t >= TimePosition::fromSeconds (x2end) && t <= t2)
                    v = v2;
                else
                    v = AutomationCurve::getBezierYFromX (t.inSeconds(), x1end, y1end, toTime (bp.time, param.getEdit().tempoSequence).inSeconds(), bp.value, x2end, y2end);
            }
        }

        if (std::abs (v - lastValue) >= minValueDelta || curveIndex != lastCurveIndex)
        {
            jassert (t >= t1 && t <= t2);

            AutoPoint point;
            point.time = t;
            point.value = v;

            jassert (points.isEmpty() || points.getLast().time <= t);

            if (points.size() >= 1 && t - points[points.size() - 1].time > timeDelta * 10)
                points.add ({t - timeDelta, vp});

            points.add (point);

            lastValue = v;
            lastCurveIndex = curveIndex;
        }

        vp = v;
        t = t + timeDelta;
    }
}

void AutomationIterator::setPosition (TimePosition newTime) noexcept
{
    if (hiRes)
        setPositionHiRes (newTime);
    else
        setPositionInterpolated (newTime);
}

void AutomationIterator::setPositionHiRes (TimePosition newTime) noexcept
{
    jassert (points.size() > 0);

    auto newIndex = updateIndex (newTime);

    if (newTime < points[0].time)
    {
        currentIndex = newIndex;
        currentValue = points.getReference (0).value;
        return;
    }

    if (newIndex == points.size() - 1)
    {
        currentIndex = newIndex;
        currentValue = points.getReference (newIndex).value;
        return;
    }

    const auto& p1 = points.getReference (newIndex);
    const auto& p2 = points.getReference (newIndex + 1);

    const auto t = newTime;

    const auto t1 = p1.time;
    const auto t2 = p2.time;

    const auto v1 = p1.value;
    const auto v2 = p2.value;

    const auto c = p1.curve;

    float v = p2.value;

    if (t2 != t1)
    {
        if (c == 0.0f)
        {
            v = v1 + (v2 - v1) * (float) ((t - t1) / (t2 - t1));
        }
        else if (c >= -0.5 && c <= 0.5)
        {
            auto bp = getBezierPoint (p1.time.inSeconds(), p1.value, p2.time.inSeconds(), p2.value, p1.curve);
            v = float (getBezierYFromX (t.inSeconds(), t1.inSeconds(), v1, bp.first, bp.second, t2.inSeconds(), v2));
        }
        else
        {
            double x1end = 0, x2end = 0;
            double y1end = 0, y2end = 0;

            auto bp = getBezierPoint (p1.time.inSeconds(), p1.value, p2.time.inSeconds(), p2.value, p1.curve);
            getBezierEnds (p1.time.inSeconds(), p1.value,
                           p2.time.inSeconds(), p2.value,
                           p1.curve,
                           x1end, y1end, x2end, y2end);

            if (t >= t1 && t <= TimePosition::fromSeconds (x1end))
                v = v1;
            else if (t >= TimePosition::fromSeconds (x2end) && t <= t2)
                v = v2;
            else
                v = float (getBezierYFromX (t.inSeconds(), x1end, y1end, bp.first, bp.second, x2end, y2end));
        }
    }
    currentIndex = newIndex;
    currentValue = v;
}

void AutomationIterator::setPositionInterpolated (TimePosition newTime) noexcept
{
    jassert (points.size() > 0);

    auto newIndex = updateIndex (newTime);

    if (currentIndex != newIndex)
    {
        jassert (juce::isPositiveAndBelow (newIndex, points.size()));
        currentIndex = newIndex;
        currentValue = points.getReference (newIndex).value;
    }

    if (newTime >= points[0].time && newIndex < points.size() - 1)
    {
        const auto& p1 = points.getReference (newIndex);
        const auto& p2 = points.getReference (newIndex + 1);

        const auto t = newTime.inSeconds();

        const auto t1 = p1.time.inSeconds();
        const auto t2 = p2.time.inSeconds();

        const auto v1 = p1.value;
        const auto v2 = p2.value;

        currentValue = std::lerp (v1, v2, float ((t - t1) / (t2 - t1)));
    }
}

int AutomationIterator::updateIndex (TimePosition newTime)
{
    auto newIndex = currentIndex;

    if (! juce::isPositiveAndBelow (newIndex, points.size()))
        newIndex = 0;

    if (newIndex > 0 && points.getReference (newIndex).time >= newTime)
    {
        --newIndex;

        while (newIndex > 0 && points.getReference (newIndex).time >= newTime)
            --newIndex;
    }
    else
    {
        while (newIndex < points.size() - 1 && points.getReference (newIndex + 1).time < newTime)
            ++newIndex;
    }
    return newIndex;
}

//==============================================================================
const char* AutomationDragDropTarget::automatableDragString = "automatableParamDrag";

AutomationDragDropTarget::AutomationDragDropTarget() {}
AutomationDragDropTarget::~AutomationDragDropTarget() {}

bool AutomationDragDropTarget::isAutomatableParameterBeingDraggedOver() const
{
     return isAutoParamCurrentlyOver;
}

bool AutomationDragDropTarget::isInterestedInDragSource (const SourceDetails& details)
{
    return details.description == automatableDragString;
}

void AutomationDragDropTarget::itemDragEnter (const SourceDetails&)
{
    isAutoParamCurrentlyOver = hasAnAutomatableParameter();

    if (auto c = dynamic_cast<juce::Component*> (this))
        c->repaint();
}

void AutomationDragDropTarget::itemDragExit (const SourceDetails&)
{
    isAutoParamCurrentlyOver = false;

    if (auto c = dynamic_cast<juce::Component*> (this))
        c->repaint();
}

void AutomationDragDropTarget::itemDropped (const SourceDetails& dragSourceDetails)
{
    isAutoParamCurrentlyOver = false;

    if (auto c = dynamic_cast<juce::Component*> (this))
        c->repaint();

    juce::WeakReference<juce::Component> sourceCompRef (dragSourceDetails.sourceComponent);
    juce::WeakReference<juce::Component> thisRef (dynamic_cast<juce::Component*> (this));

    if (auto source = dynamic_cast<ParameterisableDragDropSource*> (sourceCompRef.get()))
    {
        source->draggedOntoAutomatableParameterTargetBeforeParamSelection();

        auto handleChosenParam = [sourceCompRef] (AutomatableParameter::Ptr param)
        {
            if (auto src = dynamic_cast<ParameterisableDragDropSource*> (sourceCompRef.get()))
                src->draggedOntoAutomatableParameterTarget (param);
        };

        chooseAutomatableParameter (handleChosenParam,
                                    [thisRef, handleChosenParam]
                                    {
                                        if (auto t = dynamic_cast<AutomationDragDropTarget*> (thisRef.get()))
                                            t->startParameterLearn (handleChosenParam);
                                    });
    }
}

}} // namespace tracktion { inline namespace engine<|MERGE_RESOLUTION|>--- conflicted
+++ resolved
@@ -1076,12 +1076,8 @@
                         if (! isRecording)
                         {
                             isRecording = true;
-<<<<<<< HEAD
-                            arm.postFirstAutomationChange (*this, currentValue);
+                            arm.postFirstAutomationChange (*this, oldValue);
                             listeners.call (&Listener::recordingStatusChanged, *this);
-=======
-                            arm.postFirstAutomationChange (*this, oldValue);
->>>>>>> 318f1187
                         }
 
                         arm.postAutomationChange (*this, time, value);
