--- conflicted
+++ resolved
@@ -26,17 +26,10 @@
     {
         // Add the change listener asyncronously to avoid messages coming in
         // from the Edit initialisation phase
-<<<<<<< HEAD
-        juce::MessageManager::callAsync ([editRef = Edit::WeakRef (&edit)]
-                                         {
-                                             if (auto ed = dynamic_cast<Edit*> (editRef.get()))
-                                                 ed->getUndoManager().addChangeListener (ed->undoTransactionTimer.get());
-=======
         juce::MessageManager::callAsync ([ref = juce::WeakReference<UndoTransactionTimer> (this)]
                                          {
                                              if (ref != nullptr)
                                                  ref->edit.getUndoManager().addChangeListener (ref.get());
->>>>>>> 9ed09da5
                                          });
     }
 
