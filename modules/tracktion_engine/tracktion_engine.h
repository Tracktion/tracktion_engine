--- conflicted
+++ resolved
@@ -273,14 +273,11 @@
 //==============================================================================
 namespace tracktion { inline namespace engine
 {
-<<<<<<< HEAD
     // BEATCONNECT MODIFICATION START
     class AudioFifo;
     // BEATCONNECT MODIFICATION END
 
-=======
     class EngineBehaviour;
->>>>>>> 11345930
     class Engine;
     class DeviceManager;
     class MidiProgramManager;
