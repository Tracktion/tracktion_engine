/*
    ,--.                     ,--.     ,--.  ,--.
  ,-'  '-.,--.--.,--,--.,---.|  |,-.,-'  '-.`--' ,---. ,--,--,      Copyright 2018
  '-.  .-'|  .--' ,-.  | .--'|     /'-.  .-',--.| .-. ||      \   Tracktion Software
    |  |  |  |  \ '-'  \ `--.|  \  \  |  |  |  |' '-' '|  ||  |       Corporation
    `---' `--'   `--`--'`---'`--'`--' `---' `--' `---' `--''--'    www.tracktion.com

    Tracktion Engine uses a GPL/commercial licence - see LICENCE.md for details.
*/

/*******************************************************************************
 The block below describes the properties of this module, and is read by
 the Projucer to automatically generate project code that uses it.
 For details about the syntax and how to create or use a module, see the
 JUCE Module Format.txt file.


 BEGIN_JUCE_MODULE_DECLARATION

  ID:               tracktion_engine
  vendor:           Tracktion Corporation
  version:          1.2.0
  name:             The Tracktion audio engine
  description:      Classes for manipulating and playing Tracktion projects
  website:          http://www.tracktion.com
  license:          Proprietary

  dependencies:     juce_audio_devices juce_audio_utils juce_gui_extra juce_dsp juce_osc tracktion_graph

 END_JUCE_MODULE_DECLARATION

*******************************************************************************/

#pragma once
#define TRACKTION_ENGINE_H_INCLUDED

<<<<<<< HEAD
// Android does not support modal loops.
#if ! JUCE_MODAL_LOOPS_PERMITTED && ! JUCE_ANDROID
 #error "You must define JUCE_MODAL_LOOPS_PERMITTED=1 to use Tracktion Engine"
#endif

=======
>>>>>>> 8a44244d
#if ! JUCE_PROJUCER_LIVE_BUILD

#include <sys/stat.h>
#include <memory>
#include <map>
#include <set>
#include <unordered_set>
#include <unordered_map>
#include <atomic>
#include <random>
#include <optional>
#include <variant>

#include <juce_audio_basics/juce_audio_basics.h>
#include <juce_audio_utils/juce_audio_utils.h>
#include <juce_gui_extra/juce_gui_extra.h>
#include <juce_dsp/juce_dsp.h>
#include <juce_osc/juce_osc.h>

#if __has_include(<choc/audio/choc_SampleBuffers.h>)
 #include <choc/audio/choc_SampleBuffers.h>
 #include <choc/audio/choc_MIDI.h>
 #include <choc/containers/choc_SingleReaderSingleWriterFIFO.h>
 #include <choc/containers/choc_NonAllocatingStableSort.h>
#else
 #include "../3rd_party/choc/audio/choc_SampleBuffers.h"
 #include "../3rd_party/choc/audio/choc_MIDI.h"
 #include "../3rd_party/choc/containers/choc_SingleReaderSingleWriterFIFO.h"
 #include "../3rd_party/choc/containers/choc_NonAllocatingStableSort.h"
#endif

#undef __TEXT

/** Config: TRACKTION_ENABLE_SINGLETONS
    Enables singleton access to Engine and ProjectManager. Legacy use only
*/
#ifndef TRACKTION_ENABLE_SINGLETONS
 #define TRACKTION_ENABLE_SINGLETONS 0
#endif

/** Config: TRACKTION_ENABLE_ARA
    Enables ARA support.
    You must have the ARA SDK in the search path in order to use this.
*/
#ifndef TRACKTION_ENABLE_ARA
 #define TRACKTION_ENABLE_ARA 0
#endif

/** Config: TRACKTION_ENABLE_REWIRE
    Enables ReWire support.
 */
#ifndef TRACKTION_ENABLE_REWIRE
 #define TRACKTION_ENABLE_REWIRE 0
#endif

/** Config: TRACKTION_ENABLE_AUTOMAP
    Enables Novation Automap controller support.
*/
#ifndef TRACKTION_ENABLE_AUTOMAP
 #define TRACKTION_ENABLE_AUTOMAP 0
#endif

/** Config: TRACKTION_ENABLE_VIDEO
    Enables video support.
*/
#ifndef TRACKTION_ENABLE_VIDEO
 #define TRACKTION_ENABLE_VIDEO 0
#endif

/** Config: TRACKTION_ENABLE_REX
    Enables Rex audio file support.
*/
#ifndef TRACKTION_ENABLE_REX
 #define TRACKTION_ENABLE_REX 0
#endif

/** Config: TRACKTION_ENABLE_CONTROL_SURFACES
    Enables external control surface support.
*/
#ifndef TRACKTION_ENABLE_CONTROL_SURFACES
 #define TRACKTION_ENABLE_CONTROL_SURFACES 0
#endif

/** Config: TRACKTION_ENABLE_CONTROL_SURFACE_MACKIEC4
    Enables support for the C4 control surface. If enabled, you'll also need
    to ensure the C4 Translator source files are in the header search path.
*/
#ifndef TRACKTION_ENABLE_CONTROL_SURFACE_MACKIEC4
 #define TRACKTION_ENABLE_CONTROL_SURFACE_MACKIEC4 0
#endif

/** Config: TRACKTION_ENABLE_TIMESTRETCH_ELASTIQUE
    Enables time-stretching with the Elastique library.
    You must have Elastique in your search path and link to it on mac/linux if you enable this.
*/
#ifndef TRACKTION_ENABLE_TIMESTRETCH_ELASTIQUE
 #define TRACKTION_ENABLE_TIMESTRETCH_ELASTIQUE 0
#endif

/** Config: TRACKTION_ENABLE_TIMESTRETCH_ELASTIQUE_IPP
    Elastique can use IPP for increased performance on Windows.
    Enable this to automatically include the libraries. Disable if you aren't using the IPP
    version or you manually include IPP yourself.
*/
#ifndef TRACKTION_ENABLE_TIMESTRETCH_ELASTIQUE_IPP
 #define TRACKTION_ENABLE_TIMESTRETCH_ELASTIQUE_IPP TRACKTION_ENABLE_TIMESTRETCH_ELASTIQUE
#endif

/** Config: TRACKTION_ENABLE_TIMESTRETCH_RUBBERBAND
    Enables time-stretching with the RubberBand library.
    You must have RubberBand in your search path if you enable this.
    @see TRACKTION_BUILD_RUBBERBAND
    
    N.B. RubberBand is not owned by Tracktion and is licensed separately.
    Please make sure you have a suitable licence if building with RubberBand
    support. You can find more information here: https://breakfastquay.com/rubberband/
*/
#ifndef TRACKTION_ENABLE_TIMESTRETCH_RUBBERBAND
 #define TRACKTION_ENABLE_TIMESTRETCH_RUBBERBAND 0
#endif

/** Config: TRACKTION_BUILD_RUBBERBAND
    Builds the RubberBand library from source inside your binary.
    This can be useful if you don't want to build it as a static library and
    link it separately on each platform. Note that this may build a slightly
    less optimised version on some platforms as RubberBand can be configured
    with IPP on Windows etc.
    You must have RubberBand in your search path if you enable this.
    
    N.B. RubberBand is not owned by Tracktion and is licensed separately.
    Please make sure you have a suitable licence if building with RubberBand
    support. You can find more information here: https://breakfastquay.com/rubberband/
*/
#ifndef TRACKTION_BUILD_RUBBERBAND
 #define TRACKTION_BUILD_RUBBERBAND 0
#endif

/** Config: TRACKTION_ENABLE_TIMESTRETCH_SOUNDTOUCH
    Enables time-stretching with the SoundTouch library.
*/
#ifndef TRACKTION_ENABLE_TIMESTRETCH_SOUNDTOUCH
 #define TRACKTION_ENABLE_TIMESTRETCH_SOUNDTOUCH 0
#endif

/** Config: TRACKTION_ENABLE_REALTIME_TIMESTRETCHING
    Enables real-time time-stretching without having to generate proxy files.
    N.B. This is experimental and not ready for production yet.
*/
#ifndef TRACKTION_ENABLE_REALTIME_TIMESTRETCHING
 #define TRACKTION_ENABLE_REALTIME_TIMESTRETCHING 1
#endif

/** Config: TRACKTION_BUILD_LIBSAMPLERATE
    Enables building of the libsamplerate sources.
    For simplicity these are included but if you are using these elsewhere in your
    code you can disable building them. If you disable building them, you should
    link them yourself and include samplerate.h in the header search paths.
*/
#ifndef TRACKTION_BUILD_LIBSAMPLERATE
 #define TRACKTION_BUILD_LIBSAMPLERATE 1
#endif

/** Config: TRACKTION_ENABLE_ABLETON_LINK
    Enables Ableton Link support.
    You must have Link in your search path if you enable this.
*/
#ifndef TRACKTION_ENABLE_ABLETON_LINK
 #define TRACKTION_ENABLE_ABLETON_LINK 0
#endif

/** Config: TRACKTION_UNIT_TESTS
    Enables Tracktion unit tests.
    If enabled, these will be added the UnitTestRunners under the "Tracktion" category.
*/
#ifndef TRACKTION_UNIT_TESTS
 #define TRACKTION_UNIT_TESTS 0
#endif

/** Config: TRACKTION_BENCHMARKS
    Enables Tracktion benchmarks.
    If enabled, these will be added the UnitTestRunners under the "tracktion_benchmarks" category.
*/
#ifndef TRACKTION_BENCHMARKS
 #define TRACKTION_BENCHMARKS 0
#endif

/** Config: TRACKTION_CHECK_FOR_SLOW_RENDERING
    Enabling this adds additional checks to the audio pipeline to help debug performance problems if operations take longer than real time.
*/
#ifndef TRACKTION_CHECK_FOR_SLOW_RENDERING
 #define TRACKTION_CHECK_FOR_SLOW_RENDERING 0
#endif

/** Config: TRACKTION_AIR_WINDOWS
    Adds AirWindows effect plugins. Requires compliance with AirWindows MIT license.
 */
#ifndef TRACKTION_AIR_WINDOWS
 #define TRACKTION_AIR_WINDOWS 0
#endif

/** Config: TRACKTION_LOG_DEVICES
    If enabled, all found devices will be logged (by default to the console).
    Disable this when running benchmarks etc. to avoid flooding the logs.
 */
#ifndef TRACKTION_LOG_DEVICES
 #define TRACKTION_LOG_DEVICES 1
#endif


//==============================================================================
#ifndef TRACKTION_LOG_ENABLED
 #define TRACKTION_LOG_ENABLED 1
#endif

#if TRACKTION_LOG_ENABLED
 #define TRACKTION_LOG(a)        juce::Logger::writeToLog(a)
 #define TRACKTION_LOG_ERROR(a)  juce::Logger::writeToLog (juce::String ("*** ERROR: ") + a);
#else
 #define TRACKTION_LOG(a)        {}
 #define TRACKTION_LOG_ERROR(a)  {}
#endif

//==============================================================================
#define TRACKTION_ASSERT_MESSAGE_THREAD \
    jassert (juce::MessageManager::getInstance()->currentThreadHasLockedMessageManager());

//==============================================================================
namespace tracktion { inline namespace graph
{
    class PlayHead;
}}

//==============================================================================
#include "../tracktion_core/tracktion_core.h"


//==============================================================================
namespace tracktion { inline namespace engine
{
    class EngineBehaviour;
    class Engine;
    class DeviceManager;
    class MidiProgramManager;
    class GrooveTemplateManager;
    class Edit;
    class Track;
    class Clip;
    class Plugin;
    struct AudioRenderContext;
    struct PluginRenderContext;
    class AudioFile;
    class PlayHead;
    class Project;
    class InputDevice;
    class OutputDevice;
    class WaveInputDevice;
    class MidiInputDevice;
    class FolderTrack;
    class ClipTrack;
    class AutomationTrack;
    class ArrangerTrack;
    class ChordTrack;
    class MarkerTrack;
    class MasterTrack;
    class TempoTrack;
    struct TrackInsertPoint;
    struct TrackList;
    class TrackCompManager;
    class CompFactory;
    class WarpTimeFactory;
    class TempoSequence;
    class WarpTimeManager;
    class ControlSurface;
    struct AudioFileInfo;
    class LoopInfo;
    class RenderOptions;
    class AutomatableParameter;
    class AutomatableParameterTree;
    class MacroParameterList;
    class MelodyneFileReader;
    struct ARADocumentHolder;
    class ClipEffects;
    class WaveAudioClip;
    class CollectionClip;
    class MidiClip;
    class EditClip;
    class MidiList;
    class SelectedMidiEvents;
    class MarkerManager;
    class TransportControl;
    class AbletonLink;
    class ParameterControlMappings;
    class ParameterChangeHandler;
    class AutomationRecordManager;
    class RenderManager;
    class EditPlaybackContext;
    class EditInputDevices;
    class InputDeviceInstance;
    class GrooveTemplate;
    class MidiOutputDevice;
    class LevelMeterPlugin;
    class VolumeAndPanPlugin;
    class VCAPlugin;
    class NovationAutomap;
    class ExternalController;
    class EditInsertPoint;
    class AudioFileManager;
    class AudioClipBase;
    class AudioTrack;
    class PluginList;
    class RackType;
    class RackInstance;
    class MidiControllerParser;
    class MidiInputDeviceInstanceBase;
    struct RetrospectiveMidiBuffer;
    struct MidiMessageArray;
    struct ModifierTimer;
    class MidiLearnState;
    struct EditDeleter;
    struct ActiveEdits;
    class AudioFileFormatManager;
    class AutomatableEditItem;
    class RecordingThumbnailManager;
    class WaveInputRecordingThread;
    class SearchOperation;
    class ProjectManager;
    class ExternalAutomatableParameter;
    class ExternalPlugin;
    struct PluginWindowState;
    class PluginInstanceWrapper;
    struct LiveClipLevel;
    struct ARAClipPlayer;
    class RackEditorWindow;
    class PitchShiftPlugin;
    struct PluginUnloadInhibitor;
    class ArrangerClip;
    class ChordClip;
    struct TimecodeSnapType;
    class MidiNote;
    class MackieXT;
    class ParameterisableDragDropSource;
    class AutomationCurveSource;
    class MacroParameter;
    struct Modifier;
    class MidiTimecodeGenerator;
    class MidiClockGenerator;
    class MidiOutputDeviceInstance;
    class WaveInputDeviceInstance;
    class WaveOutputDeviceInstance;
    struct RetrospectiveRecordBuffer;
    class Clipboard;
    class PropertyStorage;
    class TrackOutput;
}} // namespace tracktion { inline namespace engine


//==============================================================================
#include "utilities/tracktion_AppFunctions.h"
#include "utilities/tracktion_Identifiers.h"
#include "utilities/tracktion_ValueTreeUtilities.h"
#include "utilities/tracktion_CrashTracer.h"
#include "utilities/tracktion_AsyncFunctionUtils.h"
#include "utilities/tracktion_CpuMeasurement.h"
#include "utilities/tracktion_ConstrainedCachedValue.h"
#include "utilities/tracktion_FileUtilities.h"
#include "utilities/tracktion_AudioUtilities.h"
#include "utilities/tracktion_AudioScratchBuffer.h"
#include "utilities/tracktion_AudioFadeCurve.h"
#include "utilities/tracktion_Spline.h"
#include "utilities/tracktion_Ditherer.h"
#include "utilities/tracktion_ExternalPlayheadSynchroniser.h"
#include "selection/tracktion_Selectable.h"
#include "selection/tracktion_SelectableClass.h"
#include "selection/tracktion_SelectionManager.h"
#include "model/tracks/tracktion_EditTime.h"
#include "utilities/tracktion_BackgroundJobs.h"
#include "utilities/tracktion_MiscUtilities.h"
#include "utilities/tracktion_TemporaryFileManager.h"
#include "utilities/tracktion_PluginComponent.h"
#include "utilities/tracktion_BinaryData.h"
#include "utilities/tracktion_SettingID.h"
#include "utilities/tracktion_MouseHoverDetector.h"
#include "utilities/tracktion_CurveEditor.h"
#include "utilities/tracktion_Envelope.h"
#include "utilities/tracktion_Oscillators.h"

#include "project/tracktion_ProjectItemID.h"

#include "playback/devices/tracktion_WaveDeviceDescription.h"

//==============================================================================
#include "model/automation/tracktion_AutomationCurve.h"
#include "model/edit/tracktion_EditItem.h"
#include "model/automation/tracktion_AutomatableParameterTree.h"
#include "model/automation/tracktion_AutomatableParameter.h"
#include "model/automation/tracktion_AutomatableEditItem.h"
#include "model/automation/tracktion_MacroParameter.h"
#include "model/automation/tracktion_Modifier.h"
#include "model/automation/modifiers/tracktion_ModifierCommon.h"
#include "model/automation/modifiers/tracktion_BreakpointOscillatorModifier.h"
#include "model/automation/modifiers/tracktion_EnvelopeFollowerModifier.h"
#include "model/automation/modifiers/tracktion_LFOModifier.h"
#include "model/automation/modifiers/tracktion_MIDITrackerModifier.h"
#include "model/automation/modifiers/tracktion_RandomModifier.h"
#include "model/automation/modifiers/tracktion_StepModifier.h"

#include "model/export/tracktion_Exportable.h"

#include "control_surfaces/tracktion_ExternalControllerManager.h"

#include "midi/tracktion_Musicality.h"
#include "midi/tracktion_MidiNote.h"
#include "../tracktion_graph/utilities/tracktion_MidiMessageArray.h"
#include "midi/tracktion_ActiveNoteList.h"

#include "midi/tracktion_MidiProgramManager.h"
#include "midi/tracktion_MidiControllerEvent.h"
#include "midi/tracktion_MidiSysexEvent.h"
#include "midi/tracktion_MidiExpression.h"
#include "midi/tracktion_MidiChannel.h"
#include "midi/tracktion_MidiList.h"

#include "plugins/tracktion_PluginWindowState.h"
#include "plugins/tracktion_Plugin.h"
#include "plugins/tracktion_PluginList.h"
#include "plugins/tracktion_PluginManager.h"

#include "project/tracktion_ProjectItem.h"
#include "project/tracktion_ProjectSearchIndex.h"
#include "project/tracktion_Project.h"
#include "project/tracktion_ProjectManager.h"

#include "utilities/tracktion_PropertyStorage.h"
#include "utilities/tracktion_UIBehaviour.h"
#include "utilities/tracktion_Engine.h"

#include "playback/tracktion_LevelMeasurer.h"

#include "plugins/external/tracktion_VSTXML.h"
#include "plugins/external/tracktion_ExternalPlugin.h"

#include "plugins/internal/tracktion_VCA.h"
#include "plugins/internal/tracktion_VolumeAndPan.h"
#include "plugins/internal/tracktion_RackType.h"
#include "plugins/internal/tracktion_RackInstance.h"
#include "plugins/internal/tracktion_AuxReturn.h"
#include "plugins/internal/tracktion_AuxSend.h"
#include "plugins/effects/tracktion_Equaliser.h"

#include "model/edit/tracktion_EditSnapshot.h"
#include "model/edit/tracktion_EditFileOperations.h"
#include "model/edit/tracktion_EditInsertPoint.h"
#include "model/tracks/tracktion_TrackItem.h"
#include "model/tracks/tracktion_Track.h"
#include "model/edit/tracktion_TimeSigSetting.h"
#include "model/edit/tracktion_TempoSetting.h"
#include "model/edit/tracktion_TempoSequence.h"
#include "model/edit/tracktion_TimecodeDisplayFormat.h"
#include "model/edit/tracktion_PitchSetting.h"
#include "model/edit/tracktion_PitchSequence.h"
#include "model/edit/tracktion_Edit.h"

#include "playback/tracktion_TransportControl.h"
#include "playback/tracktion_AbletonLink.h"

#include "control_surfaces/tracktion_ControlSurface.h"
#include "control_surfaces/tracktion_ExternalController.h"

#include "model/clips/tracktion_AudioSegmentList.h"
#include "audio_files/tracktion_LoopInfo.h"
#include "audio_files/tracktion_AudioFile.h"
#include "model/edit/tracktion_SourceFileReference.h"
#include "model/clips/tracktion_Clip.h"
#include "model/edit/tracktion_EditUtilities.h"

#include "utilities/tracktion_EngineBehaviour.h"
#include "utilities/tracktion_Pitch.h"

#include "audio_files/tracktion_AudioFileCache.h"
#include "audio_files/tracktion_Thumbnail.h"
#include "audio_files/tracktion_SmartThumbnail.h"
#include "audio_files/tracktion_AudioProxyGenerator.h"
#include "audio_files/tracktion_AudioFileManager.h"
#include "audio_files/tracktion_AudioFileWriter.h"

#include "model/clips/tracktion_CompManager.h"

#include "audio_files/tracktion_AudioFormatManager.h"
#include "audio_files/tracktion_AudioFileUtils.h"
#include "audio_files/tracktion_AudioFifo.h"
#include "audio_files/tracktion_RecordingThumbnailManager.h"
#include "audio_files/formats/tracktion_FloatAudioFileFormat.h"
#include "audio_files/formats/tracktion_LAMEManager.h"
#include "audio_files/formats/tracktion_RexFileFormat.h"

#include "midi/tracktion_SelectedMidiEvents.h"

#include "model/automation/tracktion_AutomationRecordManager.h"
#include "model/automation/tracktion_ParameterChangeHandler.h"
#include "model/automation/tracktion_ParameterControlMappings.h"

#include "playback/devices/tracktion_OutputDevice.h"

#include "model/tracks/tracktion_TrackOutput.h"
#include "model/tracks/tracktion_ClipTrack.h"
#include "model/tracks/tracktion_AudioTrack.h"

#include "timestretch/tracktion_BeatDetect.h"
#include "timestretch/tracktion_TimeStretch.h"

#include "model/export/tracktion_ArchiveFile.h"
#include "model/export/tracktion_ExportJob.h"
#include "model/export/tracktion_ReferencedMaterialList.h"
#include "model/export/tracktion_Renderer.h"
#include "model/export/tracktion_RenderManager.h"

#include "model/edit/tracktion_QuantisationType.h"

#include "model/clips/tracktion_WarpTimeManager.h"
#include "model/clips/tracktion_ArrangerClip.h"
#include "model/clips/tracktion_AudioClipBase.h"
#include "model/clips/tracktion_ChordClip.h"
#include "model/clips/tracktion_ClipEffects.h"
#include "model/clips/tracktion_CollectionClip.h"
#include "model/clips/tracktion_MarkerClip.h"
#include "model/clips/tracktion_MidiClip.h"
#include "model/clips/tracktion_ReverseRenderJob.h"
#include "model/clips/tracktion_StepClip.h"
#include "model/clips/tracktion_WarpTimeRenderJob.h"
#include "model/clips/tracktion_WaveAudioClip.h"

#include "model/edit/tracktion_GrooveTemplate.h"
#include "model/edit/tracktion_MarkerManager.h"

#include "model/clips/tracktion_EditClip.h"

#include "model/tracks/tracktion_TrackUtils.h"
#include "model/tracks/tracktion_ArrangerTrack.h"
#include "model/tracks/tracktion_AutomationTrack.h"
#include "model/tracks/tracktion_ChordTrack.h"
#include "model/tracks/tracktion_FolderTrack.h"
#include "model/tracks/tracktion_MarkerTrack.h"
#include "model/tracks/tracktion_MasterTrack.h"
#include "model/tracks/tracktion_TempoTrack.h"
#include "model/tracks/tracktion_TrackCompManager.h"
#include "model/export/tracktion_RenderOptions.h"
#include "model/clips/tracktion_EditClipRenderJob.h"

#include "selection/tracktion_Clipboard.h"

#include "playback/devices/tracktion_InputDevice.h"
#include "playback/devices/tracktion_MidiInputDevice.h"
#include "playback/devices/tracktion_PhysicalMidiInputDevice.h"
#include "playback/devices/tracktion_VirtualMidiInputDevice.h"
#include "playback/devices/tracktion_MidiOutputDevice.h"
#include "playback/devices/tracktion_WaveInputDevice.h"
#include "playback/devices/tracktion_WaveOutputDevice.h"

#if JUCE_ANDROID
 #include "playback/tracktion_ScopedSteadyLoad.h"
#endif

#include "playback/tracktion_DeviceManager.h"
#include "playback/tracktion_HostedAudioDevice.h"
#include "playback/tracktion_MidiNoteDispatcher.h"
#include "playback/tracktion_EditPlaybackContext.h"
#include "playback/tracktion_EditInputDevices.h"

#if TRACKTION_AIR_WINDOWS
#include "plugins/airwindows/tracktion_AirWindows.h"
#endif

#include "plugins/internal/tracktion_LevelMeter.h"
#include "plugins/internal/tracktion_FreezePoint.h"
#include "plugins/internal/tracktion_InsertPlugin.h"
#include "plugins/internal/tracktion_ReWirePlugin.h"
#include "plugins/internal/tracktion_TextPlugin.h"

#include "plugins/effects/tracktion_Compressor.h"
#include "plugins/effects/tracktion_Delay.h"
#include "plugins/effects/tracktion_Chorus.h"
#include "plugins/effects/tracktion_FourOscPlugin.h"
#include "plugins/effects/tracktion_ImpulseResponsePlugin.h"
#include "plugins/effects/tracktion_LatencyPlugin.h"
#include "plugins/effects/tracktion_LowPass.h"
#include "plugins/effects/tracktion_MidiModifier.h"
#include "plugins/effects/tracktion_MidiPatchBay.h"
#include "plugins/effects/tracktion_PatchBay.h"
#include "plugins/effects/tracktion_Phaser.h"
#include "plugins/effects/tracktion_PitchShift.h"
#include "plugins/effects/tracktion_Reverb.h"
#include "plugins/effects/tracktion_SamplerPlugin.h"
#include "plugins/effects/tracktion_ToneGenerator.h"


#include "plugins/ARA/tracktion_MelodyneFileReader.h"

#if TRACKTION_ENABLE_CONTROL_SURFACES
 #include "control_surfaces/types/tracktion_NovationAutomap.h"
#endif

#include "control_surfaces/tracktion_CustomControlSurface.h"

#if TRACKTION_ENABLE_CONTROL_SURFACES
 #include "control_surfaces/types/tracktion_AlphaTrack.h"
 #include "control_surfaces/types/tracktion_MackieC4.h"
 #include "control_surfaces/types/tracktion_MackieMCU.h"
 #include "control_surfaces/types/tracktion_MackieXT.h"
 #include "control_surfaces/types/tracktion_IconProG2.h"
 #include "control_surfaces/types/tracktion_NovationRemoteSl.h"
 #include "control_surfaces/types/tracktion_RemoteSLCompact.h"
 #include "control_surfaces/types/tracktion_Tranzport.h"
#endif

#include "model/automation/tracktion_MidiLearn.h"

#endif<|MERGE_RESOLUTION|>--- conflicted
+++ resolved
@@ -34,14 +34,6 @@
 #pragma once
 #define TRACKTION_ENGINE_H_INCLUDED
 
-<<<<<<< HEAD
-// Android does not support modal loops.
-#if ! JUCE_MODAL_LOOPS_PERMITTED && ! JUCE_ANDROID
- #error "You must define JUCE_MODAL_LOOPS_PERMITTED=1 to use Tracktion Engine"
-#endif
-
-=======
->>>>>>> 8a44244d
 #if ! JUCE_PROJUCER_LIVE_BUILD
 
 #include <sys/stat.h>
