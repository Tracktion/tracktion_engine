/*
    ,--.                     ,--.     ,--.  ,--.
  ,-'  '-.,--.--.,--,--.,---.|  |,-.,-'  '-.`--' ,---. ,--,--,      Copyright 2018
  '-.  .-'|  .--' ,-.  | .--'|     /'-.  .-',--.| .-. ||      \   Tracktion Software
    |  |  |  |  \ '-'  \ `--.|  \  \  |  |  |  |' '-' '|  ||  |       Corporation
    `---' `--'   `--`--'`---'`--'`--' `---' `--' `---' `--''--'    www.tracktion.com

    Tracktion Engine uses a GPL/commercial licence - see LICENCE.md for details.
*/

<<<<<<< HEAD
#ifndef TRACKTION_FORCE_HEADLESS
  #define TRACKTION_FORCE_HEADLESS 0
#endif

namespace tracktion_engine
=======
namespace tracktion { inline namespace engine
>>>>>>> 8a44244d
{

static juce::String getDeprecatedPluginDescSuffix (const juce::PluginDescription& d)
{
    return "-" + juce::String::toHexString (d.fileOrIdentifier.hashCode())
         + "-" + juce::String::toHexString (d.deprecatedUid);
}

juce::String createIdentifierString (const juce::PluginDescription& d)
{
    return d.pluginFormatName + "-" + d.name + getDeprecatedPluginDescSuffix (d);
}

struct ExternalPlugin::ProcessorChangedManager  : public juce::AudioProcessorListener,
                                                  private juce::AsyncUpdater
{
    ProcessorChangedManager (ExternalPlugin& p) : plugin (p)
    {
        if (auto pi = plugin.getAudioPluginInstance())
            pi->addListener (this);
        else
            jassertfalse;
    }

    ~ProcessorChangedManager() override
    {
        cancelPendingUpdate();

        if (auto pi = plugin.getAudioPluginInstance())
            pi->removeListener (this);
        else
            jassertfalse;
    }

    void audioProcessorParameterChanged (juce::AudioProcessor*, int, float) override
    {
        if (plugin.edit.isLoading())
            return;

        paramChanged = true;
        triggerAsyncUpdate();
    }

    void audioProcessorChanged (juce::AudioProcessor*, const ChangeDetails&) override
    {
        if (plugin.edit.isLoading())
            return;

        processorChanged = true;
        triggerAsyncUpdate();
    }

    ExternalPlugin& plugin;

private:
    JUCE_DECLARE_NON_COPYABLE (ProcessorChangedManager)

    static bool hasAnyModifiers (AutomatableEditItem& item)
    {
        for (auto param : item.getAutomatableParameters())
            if (! getModifiersOfType<Modifier> (*param).isEmpty())
                return true;

        return false;
    }

    void updateFromPlugin()
    {
        TRACKTION_ASSERT_MESSAGE_THREAD
        bool wasLatencyChange = false;

        if (auto pi = plugin.getAudioPluginInstance())
        {
            if (plugin.latencySamples != pi->getLatencySamples())
            {
                wasLatencyChange = true;

                if (plugin.isInstancePrepared)
                {
                    plugin.latencySamples = pi->getLatencySamples();
                    plugin.latencySeconds = plugin.latencySamples / plugin.sampleRate;
                }

                plugin.edit.restartPlayback(); // Restart playback to rebuild audio graph for the new latency to take effect

                plugin.edit.getTransport().triggerClearDevicesOnStop(); // This will fully re-initialise plugins
            }

            pi->refreshParameterList();

            // refreshParameterList can delete the AudioProcessorParameter that our ExternalAutomatableParameters
            // are listening too so re-attach any possibly deleted listeners here
            for (auto p : plugin.autoParamForParamNumbers)
            {
                if (p != nullptr)
                {
                    p->unregisterAsListener();
                    p->registerAsListener();
                }
            }
        }
        else
        {
            jassertfalse;
        }

        // Annoyingly, because we can't tell the cause of the plugin change, we'll have to simply not
        // refresh parameter values if any modifiers have been assigned or they'll blow away the original
        // modifier values
        if (! wasLatencyChange && ! hasAnyModifiers (plugin))
            plugin.refreshParameterValues();

        plugin.changed();
        plugin.edit.pluginChanged (plugin);
    }

    void handleAsyncUpdate() override
    {
        if (paramChanged)
        {
            paramChanged = false;
            plugin.edit.pluginChanged (plugin);
        }
        if (processorChanged)
        {
            processorChanged = false;
            updateFromPlugin();
        }
    }

    bool paramChanged = false, processorChanged = false;
};

//==============================================================================
struct AsyncPluginDeleter  : private juce::Timer,
                             private juce::DeletedAtShutdown
{
    AsyncPluginDeleter() = default;

    ~AsyncPluginDeleter() override
    {
        stopTimer();

        while (plugins.size() > 0)
            timerCallback();

        clearSingletonInstance();
    }

    JUCE_DECLARE_SINGLETON (AsyncPluginDeleter, false)

    void deletePlugin (juce::AudioPluginInstance* p)
    {
        if (p != nullptr)
        {
            plugins.add (p);
            startTimer (100);
        }
    }

    bool releaseNextDanglingPlugin()
    {
        if (plugins.size() > 0)
        {
            timerCallback();
            return true;
        }

        return false;
    }

    void timerCallback() override
    {
        if (plugins.isEmpty())
        {
            stopTimer();
            return;
        }

        if (recursive)
            return;

        CRASH_TRACER_PLUGIN (plugins.getLast()->getName().toUTF8());

        const juce::ScopedValueSetter<bool> setter (recursive, true, false);
#if !TRACKTION_FORCE_HEADLESS
        juce::Component modal;
        modal.enterModalState (false);
#endif

        plugins.removeLast();
    }

private:
    juce::OwnedArray<juce::AudioPluginInstance> plugins;
    bool recursive = false;

    JUCE_DECLARE_NON_COPYABLE_WITH_LEAK_DETECTOR (AsyncPluginDeleter)
};

JUCE_IMPLEMENT_SINGLETON (AsyncPluginDeleter)

void cleanUpDanglingPlugins()
{
   #if JUCE_MODAL_LOOPS_PERMITTED
    if (auto d = AsyncPluginDeleter::getInstanceWithoutCreating())
    {
        for (int count = 400; --count > 0 && d->releaseNextDanglingPlugin();)
        {
#if !TRACKTION_FORCE_HEADLESS
            juce::Component modal;
            modal.enterModalState (false);
#endif
            juce::MessageManager::getInstance()->runDispatchLoopUntil (10);
        }
    }
   #endif

    AsyncPluginDeleter::deleteInstance();
}

//==============================================================================
#if JUCE_PLUGINHOST_VST
struct ExtraVSTCallbacks  : public juce::VSTPluginFormat::ExtraFunctions
{
    ExtraVSTCallbacks (Edit& ed) : edit (ed) {}

    juce::int64 getTempoAt (juce::int64 samplePos) override
    {
        auto sampleRate = edit.engine.getDeviceManager().getSampleRate();
        return (juce::int64) (10000.0 * edit.tempoSequence.getTempoAt (TimePosition::fromSamples (samplePos, sampleRate)).getBpm());
    }

    // returns 0: not supported, 1: off, 2:read, 3:write, 4:read/write
    int getAutomationState() override
    {
        auto& am = edit.getAutomationRecordManager();

        bool r = am.isReadingAutomation();
        bool w = am.isWritingAutomation();

        return r ? (w ? 4 : 2) : (w ? 3 : 1);
    }

    Edit& edit;

    ExtraVSTCallbacks() = delete;
    JUCE_DECLARE_NON_COPYABLE_WITH_LEAK_DETECTOR (ExtraVSTCallbacks)
};
#endif // JUCE_PLUGINHOST_VST

//==============================================================================
class ExternalPlugin::PluginPlayHead  : public juce::AudioPlayHead
{
public:
    PluginPlayHead (ExternalPlugin& p)
        : plugin (p)
    {
    }

    /** @warning Because some idiotic plugins call getCurrentPosition on the message thread, we can't keep a
                 reference to the context hanging around; it may well have dissapeared by the time these plugins
                 get around to calling it. The best we can do is keep the last info we got.
    */
    void setCurrentContext (const PluginRenderContext* rc)
    {
        if (rc != nullptr)
        {
            time        = rc->editTime;
            isPlaying   = rc->isPlaying;

            const auto loopTimeRange = plugin.edit.getTransport().getLoopRange();
            loopStart.set (loopTimeRange.getStart());
            loopEnd.set (loopTimeRange.getEnd());
            currentPos.set (time);
        }
        else
        {
            time        = TimePosition();
            isPlaying   = false;
        }
    }

    juce::Optional<PositionInfo> getPosition() const override
    {
        PositionInfo result;

        result.setFrameRate (getFrameRate());

        auto& transport = plugin.edit.getTransport();
        auto localTime = time.load();

        result.setIsPlaying (isPlaying);
        result.setIsRecording (transport.isRecording());
        result.setEditOriginTime (transport.getTimeWhenStarted().inSeconds());
        result.setIsLooping (transport.looping);

        if (transport.looping)
            result.setLoopPoints (juce::AudioPlayHead::LoopPoints ({ loopStart.getPPQTime(), loopEnd.getPPQTime() }));

        result.setTimeInSeconds (localTime.inSeconds());
        result.setTimeInSamples (toSamples (localTime, plugin.sampleRate));

        const auto timeSig = currentPos.getTimeSignature();
        result.setBpm (currentPos.getTempo());
        result.setTimeSignature (juce::AudioPlayHead::TimeSignature ({ timeSig.numerator, timeSig.denominator }));

        const auto ppqPositionOfLastBarStart = currentPos.getPPQTimeOfBarStart();
        result.setPpqPositionOfLastBarStart (ppqPositionOfLastBarStart);
        result.setPpqPosition (std::max (ppqPositionOfLastBarStart, currentPos.getPPQTime()));

        return result;
    }

private:
    ExternalPlugin& plugin;
    tempo::Sequence::Position currentPos { createPosition (plugin.edit.tempoSequence) };
    tempo::Sequence::Position loopStart { createPosition (plugin.edit.tempoSequence) };
    tempo::Sequence::Position loopEnd { createPosition (plugin.edit.tempoSequence) };
    std::atomic<TimePosition> time { TimePosition() };
    std::atomic<bool> isPlaying { false };

    AudioPlayHead::FrameRateType getFrameRate() const
    {
        switch (plugin.edit.getTimecodeFormat().getFPS())
        {
            case 24:    return AudioPlayHead::fps24;
            case 25:    return AudioPlayHead::fps25;
            case 29:    return AudioPlayHead::fps30drop;
            case 30:    return AudioPlayHead::fps30;
            default:    break;
        }

        return AudioPlayHead::fps30; //Just to cope with it.
    }

    JUCE_DECLARE_NON_COPYABLE_WITH_LEAK_DETECTOR (PluginPlayHead)
};

//==============================================================================
namespace
{
    void readBusLayout (juce::AudioProcessor::BusesLayout& busesLayout,
                        const juce::ValueTree& state,
                        juce::AudioProcessor& plugin, bool isInput)
    {
        jassert (state.hasType (IDs::LAYOUT));
        auto& targetBuses = (isInput ? busesLayout.inputBuses
                                     : busesLayout.outputBuses);
        int maxNumBuses = 0;

        auto buses = state.getChildWithName (isInput ? IDs::INPUTS : IDs::OUTPUTS);

        if (buses.isValid())
        {
            for (auto v : buses)
            {
                if (! v.hasType (IDs::BUS))
                    continue;

                const int busIdx = v[IDs::index];
                maxNumBuses = std::max (maxNumBuses, busIdx + 1);

                // The number of buses on busesLayout may not be in sync with the plugin after adding buses
                // because adding an input bus could also add an output bus
                for (int actualIdx = plugin.getBusCount (isInput) - 1; actualIdx < busIdx; ++actualIdx)
                    if (! plugin.addBus (isInput))
                        break;

                for (int actualIdx = targetBuses.size() - 1; actualIdx < busIdx; ++actualIdx)
                    targetBuses.add (plugin.getChannelLayoutOfBus (isInput, busIdx));

                const auto layout = v[IDs::layout].toString();

                if (layout.isNotEmpty())
                    targetBuses.getReference (busIdx) = juce::AudioChannelSet::fromAbbreviatedString (layout);
            }
        }

        // If the plugin has more buses than specified in the xml, then try to remove them!
        while (maxNumBuses < targetBuses.size())
        {
            if (! plugin.removeBus (isInput))
                break;

            targetBuses.removeLast();
        }
    }

    juce::AudioProcessor::BusesLayout readBusesLayout (const juce::var& layout, juce::AudioProcessor& plugin)
    {
        juce::AudioProcessor::BusesLayout busesLayout;

        if (auto* mb = layout.getBinaryData())
        {
            auto v = juce::ValueTree::readFromData (mb->getData(), mb->getSize());
            readBusLayout (busesLayout, v, plugin, true);
            readBusLayout (busesLayout, v, plugin, false);
        }

        return busesLayout;
    }

    juce::ValueTree createBusLayout (const juce::AudioProcessor::BusesLayout& layout, bool isInput)
    {
        auto& buses = (isInput ? layout.inputBuses : layout.outputBuses);

        juce::ValueTree v (isInput ? IDs::INPUTS : IDs::OUTPUTS);

        for (int busIdx = 0; busIdx < buses.size(); ++busIdx)
        {
            auto& set = buses.getReference (busIdx);
            juce::String layoutName = set.isDisabled() ? "disabled" : set.getSpeakerArrangementAsString();

            auto bus = createValueTree (IDs::BUS,
                                        IDs::index, busIdx,
                                        IDs::layout, layoutName);

            v.addChild (bus, -1, nullptr);
        }

        return v.getNumChildren() > 0 ? v : juce::ValueTree();
    }

    juce::ValueTree createBusesLayout (const juce::AudioProcessor::BusesLayout& layout)
    {
        auto inputs = createBusLayout (layout, true);
        auto outputs = createBusLayout (layout, false);

        if (inputs.getNumChildren() == 0 && outputs.getNumChildren() == 0)
            return {};

        juce::ValueTree v (IDs::LAYOUT);
        v.addChild (inputs, -1, nullptr);
        v.addChild (outputs, -1, nullptr);

        return v;
    }

    juce::MemoryBlock createBusesLayoutProperty (const juce::AudioProcessor::BusesLayout& layout)
    {
        juce::MemoryBlock mb;

        auto v = createBusesLayout (layout);

        if (v.isValid())
        {
            juce::MemoryOutputStream os (mb, false);
            v.writeToStream (os);
        }

        return mb;
    }

    void restoreChannelLayout (ExternalPlugin& plugin)
    {
        auto setDefaultChannelConfig = [] (juce::AudioProcessor& ap, bool input)
        {
            // If the main bus is mono, set to stereo if supported
            const int n = ap.getBusCount (input);

            if (n >= 1)
            {
                auto bestSet = juce::AudioChannelSet::disabled();

                if (auto bus = ap.getBus (input, 0))
                {
                    if (bus->getCurrentLayout().size() < 2)
                    {
                        for (int i = 0; i < juce::AudioChannelSet::maxChannelsOfNamedLayout; i++)
                        {
                            auto set = bus->supportedLayoutWithChannels (i);

                            if (! set.isDisabled() && set.size() == 2)
                            {
                                bestSet = set;
                                break;
                            }
                        }

                        if (bestSet != juce::AudioChannelSet::disabled())
                            bus->setCurrentLayout (bestSet);
                    }
                }
            }
        };

        if (auto ap = plugin.getAudioPluginInstance())
        {
            if (plugin.state.hasProperty (IDs::layout))
            {
                plugin.setBusesLayout (readBusesLayout (plugin.state.getProperty (IDs::layout), *ap));
            }
            else
            {
                // It appears that most AUs don't like to have their channel layout changed so just leave the default here as was the old behaviour
                if (plugin.isAU() || plugin.isVST3())
                    return;

                setDefaultChannelConfig (*ap, true);
                setDefaultChannelConfig (*ap, false);
            }
        }
    }
}

//==============================================================================
ExternalPlugin::ExternalPlugin (PluginCreationInfo info)  : Plugin (info)
{
    CRASH_TRACER

    auto um = getUndoManager();

    dryGain = new PluginWetDryAutomatableParam ("dry level", TRANS("Dry Level"), *this);
    wetGain = new PluginWetDryAutomatableParam ("wet level", TRANS("Wet Level"), *this);

    dryValue.referTo (state, IDs::dry, um);
    wetValue.referTo (state, IDs::wet, um, 1.0f);

    dryGain->attachToCurrentValue (dryValue);
    wetGain->attachToCurrentValue (wetValue);

    desc.uniqueId = (int) state[IDs::uniqueId].toString().getHexValue64();
    desc.deprecatedUid = (int) state[IDs::uid].toString().getHexValue64();
    desc.fileOrIdentifier = state[IDs::filename];
    setEnabled (state.getProperty (IDs::enabled, true));
    desc.name = state[IDs::name];
    desc.manufacturerName = state[IDs::manufacturer];
    identiferString = createIdentifierString (desc);

    initialiseFully();
}

juce::ValueTree ExternalPlugin::create (Engine& e, const juce::PluginDescription& desc)
{
    auto v = createValueTree (IDs::PLUGIN,
                              IDs::type, xmlTypeName,
                              IDs::uniqueId, juce::String::toHexString (desc.uniqueId),
                              IDs::uid, juce::String::toHexString (desc.deprecatedUid),
                              IDs::filename, desc.fileOrIdentifier,
                              IDs::name, desc.name,
                              IDs::manufacturer, desc.manufacturerName);

    if (e.getPluginManager().areGUIsLockedByDefault())
        v.setProperty (IDs::windowLocked, true, nullptr);

    return v;
}

const char* ExternalPlugin::xmlTypeName = "vst";

void ExternalPlugin::initialiseFully()
{
    if (! fullyInitialised)
    {
        CRASH_TRACER_PLUGIN (getDebugName());
        fullyInitialised = true;

        doFullInitialisation();
        restorePluginStateFromValueTree (state);
        buildParameterList();
        restoreChannelLayout (*this);
    }
}

void ExternalPlugin::forceFullReinitialise()
{
    TransportControl::ScopedPlaybackRestarter restarter (edit.getTransport());
    engine.getUIBehaviour().recreatePluginWindowContentAsync (*this);
    edit.getTransport().stop (false, true);
    fullyInitialised = false;
    initialiseFully();
    changed();

    if (isInstancePrepared && pluginInstance->getSampleRate() > 0 && pluginInstance->getBlockSize() > 0)
    {
        pluginInstance->prepareToPlay (pluginInstance->getSampleRate(), pluginInstance->getBlockSize());
    }

    edit.restartPlayback();
    SelectionManager::refreshAllPropertyPanelsShowing (*this);

    if (auto t = getOwnerTrack())
        t->refreshCurrentAutoParam();
}

void ExternalPlugin::updateDebugName()
{
    debugName = desc.name + " (" + desc.pluginFormatName + ")";
}

void ExternalPlugin::buildParameterList()
{
    CRASH_TRACER_PLUGIN (getDebugName());
    autoParamForParamNumbers.clear();
    clearParameterList();
    std::unordered_map<std::string, int> alreadyUsedParamNames;

    addAutomatableParameter (dryGain);
    addAutomatableParameter (wetGain);

    if (pluginInstance != nullptr)
    {
        auto& parameters = pluginInstance->getParameters();
        jassert (parameters.size() < 80000);
        const auto maxAutoParams = std::min (80000, parameters.size());

        for (int i = 0; i < maxAutoParams; ++i)
        {
            auto parameter = parameters.getUnchecked (i);

            if (parameter->isAutomatable() && ! isParameterBlacklisted (*this, *pluginInstance, *parameter))
            {
                auto nm = parameter->getName (1024);

                bool emptyName = nm.isEmpty();
                if (emptyName)
                    nm = "Unnamed";

                int count = 1;

                if (alreadyUsedParamNames.find (nm.toStdString()) != alreadyUsedParamNames.end())
                {
                    count = alreadyUsedParamNames[nm.toStdString()] + 1;
                    alreadyUsedParamNames[nm.toStdString()] = count;
                    nm << " (" << count << ")";
                }
                else
                {
                    alreadyUsedParamNames[nm.toStdString()] = count;
                }

                // Just use the index for the ID for now until this has been added to JUCE
                auto parameterID = juce::String (i);

                if (auto paramWithID = dynamic_cast<juce::AudioProcessorParameterWithID*> (parameter))
                    parameterID = paramWithID->paramID;

                auto p = new ExternalAutomatableParameter (parameterID, nm, *this, i, { 0.0f, 1.0f });
                addAutomatableParameter (*p);
                autoParamForParamNumbers.add (p);
                p->valueChangedByPlugin();

                if (count >= 2 && ! emptyName)
                    p->setDisplayName (nm);

            }
            else
            {
                autoParamForParamNumbers.add (nullptr);
            }
        }
    }

    restoreChangedParametersFromState();
    buildParameterTree();
}

void ExternalPlugin::refreshParameterValues()
{
    for (auto p : autoParamForParamNumbers)
        if (p != nullptr)
            p->valueChangedByPlugin();
}

std::unique_ptr<juce::PluginDescription> ExternalPlugin::findDescForUID (int uid, int deprecatedUid) const
{
    if (uid != 0)
        for (auto d : engine.getPluginManager().knownPluginList.getTypes())
            if (d.uniqueId == uid)
                return std::make_unique<juce::PluginDescription> (d);

    if (deprecatedUid != 0)
        for (auto d : engine.getPluginManager().knownPluginList.getTypes())
            if (d.deprecatedUid == deprecatedUid)
                return std::make_unique<juce::PluginDescription> (d);

    return {};
}

std::unique_ptr<juce::PluginDescription> ExternalPlugin::findDescForFileOrID (const juce::String& fileOrID) const
{
    if (fileOrID.isNotEmpty())
    {
        auto& pm = engine.getPluginManager();

        for (auto d : pm.knownPluginList.getTypes())
            if (d.fileOrIdentifier == fileOrID)
                return std::make_unique<juce::PluginDescription> (d);

        return engine.getEngineBehaviour().findDescriptionForFileOrID (fileOrID);
    }

    return {};
}

static std::unique_ptr<juce::PluginDescription> findDescForName (Engine& engine, const juce::String& name,
                                                                 const juce::String& format)
{
    if (name.isEmpty())
        return {};

    auto& pm = engine.getPluginManager();

    auto findName = [&pm, format] (const juce::String& nameToFind) -> std::unique_ptr<juce::PluginDescription>
    {
        for (auto d : pm.knownPluginList.getTypes())
            if (d.name == nameToFind && d.pluginFormatName == format)
                return std::make_unique<juce::PluginDescription> (d);

        return {};
    };

    if (auto p = findName (name))
        return p;

   #if JUCE_64BIT
    if (auto p = findName (name + " (64 bit)"))
        return p;

    if (auto p = findName (name + " (64-bit)"))
        return p;
   #endif

    return {};
}

std::unique_ptr<juce::PluginDescription> ExternalPlugin::findMatchingPlugin() const
{
    CRASH_TRACER
    auto& pm = engine.getPluginManager();

    if (auto p = pm.knownPluginList.getTypeForIdentifierString (createIdentifierString (desc)))
        return p;

    if (desc.pluginFormatName.isEmpty())
    {
        if (auto p = pm.knownPluginList.getTypeForIdentifierString ("VST" + createIdentifierString (desc)))
            return p;

        if (auto p = pm.knownPluginList.getTypeForIdentifierString ("AudioUnit" + createIdentifierString (desc)))
            return p;
    }

    if (auto p = findDescForFileOrID (desc.fileOrIdentifier))
        return p;

    if (auto p = findDescForUID (desc.uniqueId, desc.deprecatedUid))
        return p;

    auto getPreferredFormat = [] (juce::PluginDescription d)
    {
        auto file = d.fileOrIdentifier.toLowerCase();
        if (file.endsWith (".vst3"))                            return "VST3";
        if (file.endsWith (".vst") || file.endsWith (".dll"))   return "VST";
        if (file.startsWith ("audiounit:"))                     return "AudioUnit";
        return "";
    };

    if (auto p = findDescForName (engine, desc.name, getPreferredFormat (desc)))
        return p;

    for (auto d : pm.knownPluginList.getTypes())
        if (d.name == desc.name)
            return std::make_unique<juce::PluginDescription> (d);

    for (auto d : pm.knownPluginList.getTypes())
        if (juce::File::createFileWithoutCheckingPath (d.fileOrIdentifier).getFileNameWithoutExtension() == desc.name)
            return std::make_unique<juce::PluginDescription> (d);

    if (desc.uniqueId == 0x4d44416a || desc.deprecatedUid == 0x4d44416a) // old JX-10: hack to update to JX-16
        if (auto p = findDescForUID (0x4D44414A, 0x4D44414A))
            return p;

    return {};
}

//==============================================================================
void ExternalPlugin::processingChanged()
{
    Plugin::processingChanged();

    if (processing)
    {
        if (pluginInstance == nullptr)
            forceFullReinitialise();
    }
    else
    {
        clearParameterList();
        autoParamForParamNumbers.clear();
        getParameterTree().clear();

        deletePluginInstance();
    }
}

void ExternalPlugin::doFullInitialisation()
{
    if (auto foundDesc = findMatchingPlugin())
    {
        desc = *foundDesc;
        identiferString = createIdentifierString (desc);
        updateDebugName();

        if (processing && pluginInstance == nullptr && engine.getEngineBehaviour().shouldLoadPlugin (*this))
        {
            if (isDisabled())
                return;

            CRASH_TRACER_PLUGIN (getDebugName());
            juce::String error;

            callBlocking ([this, &error, &foundDesc]
            {
                CRASH_TRACER_PLUGIN (getDebugName());
                error = createPluginInstance (*foundDesc);
            });

            if (pluginInstance != nullptr)
            {
               #if JUCE_PLUGINHOST_VST
                if (auto xml = juce::VSTPluginFormat::getVSTXML (pluginInstance.get()))
                    vstXML.reset (VSTXML::createFor (*xml));

                juce::VSTPluginFormat::setExtraFunctions (pluginInstance.get(), new ExtraVSTCallbacks (edit));
               #endif

                pluginInstance->setPlayHead (playhead.get());
                supportsMPE = pluginInstance->supportsMPE();

                engine.getEngineBehaviour().doAdditionalInitialisation (*this);
            }
            else
            {
                TRACKTION_LOG_ERROR (error);
            }
        }
    }
}

//==============================================================================
ExternalPlugin::~ExternalPlugin()
{
    TRACKTION_ASSERT_MESSAGE_THREAD
    CRASH_TRACER_PLUGIN (getDebugName());
    notifyListenersOfDeletion();
    windowState->hideWindowForShutdown();
    deinitialise();

    dryGain->detachFromCurrentValue();
    wetGain->detachFromCurrentValue();

    const juce::ScopedLock sl (lock);
    deletePluginInstance();
}

void ExternalPlugin::selectableAboutToBeDeleted()
{
    for (auto param : autoParamForParamNumbers)
        if (param != nullptr)
            param->unregisterAsListener();

    Plugin::selectableAboutToBeDeleted();
}

//==============================================================================
void ExternalPlugin::flushPluginStateToValueTree()
{
    Plugin::flushPluginStateToValueTree();

    auto* um = getUndoManager();

    if (desc.fileOrIdentifier.isNotEmpty())
    {
        state.setProperty ("manufacturer", desc.manufacturerName, um);
        state.setProperty (IDs::name, desc.name, um);
        itemID.writeID (state, um);
        state.setProperty (IDs::uid, getPluginUID(), um);
        state.setProperty (IDs::filename, desc.fileOrIdentifier, um);
    }

    if (pluginInstance != nullptr)
    {
        if (pluginInstance->getNumPrograms() > 0)
            state.setProperty (IDs::programNum,  pluginInstance->getCurrentProgram(), um);

        TRACKTION_ASSERT_MESSAGE_THREAD
        juce::MemoryBlock chunk;

        pluginInstance->suspendProcessing (true);
        pluginInstance->getStateInformation (chunk);
        saveChangedParametersToState();
        pluginInstance->suspendProcessing (false);

        engine.getEngineBehaviour().saveCustomPluginProperties (state, *pluginInstance, um);

        if (chunk.getSize() > 0)
            state.setProperty (IDs::state, chunk.toBase64Encoding(), um);
        else
            state.removeProperty (IDs::state, um);

        flushBusesLayoutToValueTree();
    }
}

void ExternalPlugin::flushBusesLayoutToValueTree()
{
    const juce::ScopedValueSetter<bool> svs (isFlushingLayoutToState, true);

    // Save buses layout
    if (auto ap = getAudioPluginInstance())
    {
        auto* um = getUndoManager();

        auto mb = createBusesLayoutProperty (ap->getBusesLayout());

        if (mb.getSize() > 0)
            state.setProperty (IDs::layout, mb, um);
        else
            state.removeProperty (IDs::layout, um);
    }
}

void ExternalPlugin::restorePluginStateFromValueTree (const juce::ValueTree& v)
{
    juce::String s;

    if (v.hasProperty (IDs::state))
    {
        s = v.getProperty (IDs::state).toString();
    }
    else
    {
        auto vstDataTree = v.getChildWithName (IDs::VSTDATA);

        if (vstDataTree.isValid())
        {
            s = vstDataTree.getProperty (IDs::DATA).toString();

            if (s.isEmpty())
                s = vstDataTree.getProperty (IDs::__TEXT).toString();
        }
    }

    if (pluginInstance != nullptr && s.isNotEmpty())
    {
        CRASH_TRACER_PLUGIN (getDebugName());

        if (getNumPrograms() > 1)
            setCurrentProgram (v.getProperty (IDs::programNum), false);

        juce::MemoryBlock chunk;
        chunk.fromBase64Encoding (s);

        if (chunk.getSize() > 0)
            callBlocking ([this, &chunk]() { pluginInstance->setStateInformation (chunk.getData(), (int) chunk.getSize()); });
    }
}

void ExternalPlugin::getPluginStateFromTree (juce::MemoryBlock& mb)
{
    auto s = state.getProperty (IDs::state).toString();
    mb.reset();

    if (s.isNotEmpty())
        mb.fromBase64Encoding (s);
}

void ExternalPlugin::updateFromMirroredPluginIfNeeded (Plugin& changedPlugin)
{
    TRACKTION_ASSERT_MESSAGE_THREAD

    if (changedPlugin.itemID == masterPluginID)
    {
        if (auto other = dynamic_cast<ExternalPlugin*> (&changedPlugin))
        {
            if (other->pluginInstance != nullptr && other->desc.isDuplicateOf (desc))
            {
                juce::MemoryBlock chunk;
                other->pluginInstance->getStateInformation (chunk);

                if (chunk.getSize() > 0)
                    pluginInstance->setStateInformation (chunk.getData(), (int) chunk.getSize());
            }
        }
    }
}

//==============================================================================
struct ExternalPlugin::MPEChannelRemapper
{
    static constexpr int lowChannel = 2, highChannel = 16;

    void reset() noexcept
    {
        for (auto& s : sourceAndChannel)
            s = MidiMessageArray::notMPE;
    }

    void clearChannel (int channel) noexcept
    {
        sourceAndChannel[channel] = MidiMessageArray::notMPE;
    }

    void remapMidiChannelIfNeeded (MidiMessageArray::MidiMessageWithSource& m) noexcept
    {
        auto channel = m.getChannel();

        if (channel < lowChannel || channel > highChannel)
            return;

        auto sourceAndChannelID = (((uint32_t) m.mpeSourceID << 5) | (uint32_t) (channel - 1));

        if ((*m.getRawData() & 0xf0) != 0xf0)
        {
            ++counter;

            if (applyRemapIfExisting (channel, sourceAndChannelID, m))
                return;

            for (int chan = lowChannel; chan <= highChannel; ++chan)
                if (applyRemapIfExisting (chan, sourceAndChannelID, m))
                    return;

            if (sourceAndChannel[channel] == MidiMessageArray::notMPE)
            {
                lastUsed[channel] = counter;
                sourceAndChannel[channel] = sourceAndChannelID;
                return;
            }

            auto chan = getBestChanToReuse();
            sourceAndChannel[chan] = sourceAndChannelID;
            lastUsed[chan] = counter;
            m.setChannel (chan);
        }
    }

    uint32_t sourceAndChannel[17] = {};
    uint32_t lastUsed[17] = {};
    uint32_t counter = 0;

    int getBestChanToReuse() const noexcept
    {
        for (int chan = lowChannel; chan <= highChannel; ++chan)
            if (sourceAndChannel[chan] == MidiMessageArray::notMPE)
                return chan;

        auto bestChan = lowChannel;
        auto bestLastUse = counter;

        for (int chan = lowChannel; chan <= highChannel; ++chan)
        {
            if (lastUsed[chan] < bestLastUse)
            {
                bestLastUse = lastUsed[chan];
                bestChan = chan;
            }
        }

        return bestChan;
    }

    bool applyRemapIfExisting (int channel, uint32_t sourceAndChannelID, MidiMessageArray::MidiMessageWithSource& m) noexcept
    {
        if (sourceAndChannel[channel] == sourceAndChannelID)
        {
            if (m.isNoteOff() || m.isAllNotesOff() || m.isResetAllControllers())
                sourceAndChannel[channel] = MidiMessageArray::notMPE;
            else
                lastUsed[channel] = counter;

            m.setChannel (channel);
            return true;
        }

        return false;
    }
};

//==============================================================================
void ExternalPlugin::initialise (const PluginInitialisationInfo& info)
{
    CRASH_TRACER_PLUGIN (getDebugName());

    const juce::ScopedLock sl (lock);

    if (mpeRemapper == nullptr)
        mpeRemapper = std::make_unique<MPEChannelRemapper>();

    mpeRemapper->reset();

    if (pluginInstance != nullptr)
    {
        // This used to releaseResources() before calling prepareToPlay().
        // However, with VST3, releaseResources() shuts down the MIDI
        // input buses and then there is no way to get them back, which
        // breaks all synths.
        if (! isInstancePrepared)
        {
            pluginInstance->prepareToPlay (info.sampleRate, info.blockSizeSamples);
            isInstancePrepared = true;
        }
        else if (info.sampleRate != lastSampleRate || info.blockSizeSamples != lastBlockSizeSamples)
        {
            pluginInstance->prepareToPlay (info.sampleRate, info.blockSizeSamples);
        }

        lastSampleRate = info.sampleRate;
        lastBlockSizeSamples = info.blockSizeSamples;

        latencySamples = pluginInstance->getLatencySamples();
        latencySeconds = latencySamples / info.sampleRate;

        if (! desc.hasSharedContainer)
        {
            desc = pluginInstance->getPluginDescription();
            updateDebugName();
        }

        pluginInstance->setPlayHead (nullptr);
        playhead = std::make_unique<PluginPlayHead> (*this);
        pluginInstance->setPlayHead (playhead.get());
    }
    else
    {
        playhead.reset();
        latencySamples = 0;
        latencySeconds = 0.0;
        isInstancePrepared = false;
    }
}

void ExternalPlugin::deinitialise()
{
    if (pluginInstance != nullptr)
    {
        CRASH_TRACER_PLUGIN (getDebugName());

        const juce::ScopedLock sl (lock);
        pluginInstance->setPlayHead (nullptr); // must be done first!

        if (playhead != nullptr)
            playhead->setCurrentContext (nullptr);
    }
}

void ExternalPlugin::reset()
{
    if (pluginInstance != nullptr)
    {
        CRASH_TRACER_PLUGIN (getDebugName());
        const juce::ScopedLock sl (lock);
        pluginInstance->reset();
    }
}

void ExternalPlugin::setEnabled (bool shouldEnable)
{
    Plugin::setEnabled (shouldEnable);

    if (shouldEnable != isEnabled())
    {
        if (pluginInstance != nullptr)
            pluginInstance->reset();

        propertiesChanged();
    }
}

//==============================================================================
void ExternalPlugin::prepareIncomingMidiMessages (MidiMessageArray& incoming, int numSamples, bool isPlaying)
{
    if (incoming.isAllNotesOff)
    {
        uint32_t eventsSentOnChannel = 0;

        activeNotes.iterate ([&eventsSentOnChannel, this, isPlaying] (int chan, int noteNumber)
        {
            midiBuffer.addEvent (juce::MidiMessage::noteOff (chan, noteNumber), 0);

            if ((eventsSentOnChannel & (1u << chan)) == 0)
            {
                eventsSentOnChannel |= (1u << chan);

                if (! supportsMPE)
                {
                    midiBuffer.addEvent (juce::MidiMessage::controllerEvent (chan, 66 /* sustain pedal off */, 0), 0);
                    midiBuffer.addEvent (juce::MidiMessage::controllerEvent (chan, 64 /* hold pedal off */, 0), 0);
                }
                else
                {
                    // MPE standard (and JUCE implementation) now requires this instead of allNotesOff.
                    midiBuffer.addEvent (juce::MidiMessage::allControllersOff (1), 0);
                    midiBuffer.addEvent (juce::MidiMessage::allControllersOff (16), 0);
                }

                // NB: Some buggy plugins seem to fail to respond to note-ons if they are preceded
                // by an all-notes-off, so avoid this if just dragging the cursor around while playing.
                if (! isPlaying)
                    midiBuffer.addEvent (juce::MidiMessage::allNotesOff (chan), 0);
            }
        });

        activeNotes.reset();
        mpeRemapper->reset();

        // Reset MPE zone to match MIDI generated by clip
        if (supportsMPE)
        {
            juce::MPEZoneLayout layout;
            layout.setLowerZone (15);

            auto layoutBuffer = juce::MPEMessages::setZoneLayout (layout);
            for (auto itr : layoutBuffer)
            {
                auto result = itr.getMessage();
                int samplePosition = itr.samplePosition;

                midiBuffer.addEvent (result, samplePosition);
            }
        }
    }

    for (auto& m : incoming)
    {
        if (supportsMPE)
            mpeRemapper->remapMidiChannelIfNeeded (m);

        if (m.isNoteOn())
        {
            if (activeNotes.isNoteActive (m.getChannel(), m.getNoteNumber()))
                continue;

            activeNotes.startNote (m.getChannel(), m.getNoteNumber());
        }
        else if (m.isNoteOff())
        {
            activeNotes.clearNote (m.getChannel(), m.getNoteNumber());
        }

        auto sample = juce::jlimit (0, numSamples - 1, (int) (m.getTimeStamp() * sampleRate));
        midiBuffer.addEvent (m, sample);
    }

   #if 0
    if (! incoming.isEmpty())
    {
        const uint8_t* midiData;
        int numBytes, midiEventPos;

        DBG ("----------");

        for (juce::MidiBuffer::Iterator iter (midiBuffer); iter.getNextEvent (midiData, numBytes, midiEventPos);)
            DBG (juce::String::toHexString (midiData, numBytes) << "   " << midiEventPos);
    }
   #endif

    incoming.clear();
}

void ExternalPlugin::applyToBuffer (const PluginRenderContext& fc)
{
    const bool processedBypass = fc.allowBypassedProcessing && ! isEnabled();

    if (pluginInstance != nullptr && (processedBypass || isEnabled()))
    {
        CRASH_TRACER_PLUGIN (getDebugName());
        const juce::ScopedLock sl (lock);
        jassert (isInstancePrepared);

        if (playhead != nullptr)
            playhead->setCurrentContext (&fc);

        midiBuffer.clear();

        if (fc.bufferForMidiMessages != nullptr)
            prepareIncomingMidiMessages (*fc.bufferForMidiMessages, fc.bufferNumSamples, fc.isPlaying);

        if (fc.destBuffer != nullptr)
        {
            auto destNumChans = fc.destBuffer->getNumChannels();
            jassert (destNumChans > 0);

            auto numInputChannels = pluginInstance->getTotalNumInputChannels();
            auto numOutputChannels = pluginInstance->getTotalNumOutputChannels();
            auto numChansToProcess = std::max (std::max (1, numInputChannels), numOutputChannels);

            if (destNumChans == numChansToProcess)
            {
                processPluginBlock (fc, processedBypass);
            }
            else
            {
                AudioScratchBuffer asb (numChansToProcess, fc.bufferNumSamples);
                auto& buffer = asb.buffer;

                // Copy or existing channel or clear data
                for (int i = 0; i < numChansToProcess; ++i)
                {
                    if (i < destNumChans)
                        buffer.copyFrom (i, 0, *fc.destBuffer, i, fc.bufferStartSample, fc.bufferNumSamples);
                    else
                        buffer.clear (i, 0, fc.bufferNumSamples);
                }

                if (destNumChans == 1 && numInputChannels == 2)
                {
                    // If we're getting a mono in and need stereo, dupe the channel..
                    buffer.copyFrom (1, 0, buffer, 0, 0, fc.bufferNumSamples);
                }
                else if (destNumChans == 2 && numInputChannels == 1)
                {
                    // If we're getting a stereo in and need mono, average the input..
                    buffer.addFrom (0, 0, *fc.destBuffer, 1, fc.bufferStartSample, fc.bufferNumSamples);
                    buffer.applyGain (0, 0, fc.bufferNumSamples, 0.5f);
                }

                PluginRenderContext fc2 (fc);
                fc2.destBuffer = &asb.buffer;
                fc2.bufferStartSample = 0;

                processPluginBlock (fc2, processedBypass);

                // Copy sample data back clearing unprocessed channels
                for (int i = 0; i < destNumChans; ++i)
                {
                    if (i < numChansToProcess)
                        fc.destBuffer->copyFrom (i, fc.bufferStartSample, buffer, i, 0, fc.bufferNumSamples);
                    else if (i < 2 && numChansToProcess > 0) // convert mono output to stereo for next plugin
                        fc.destBuffer->copyFrom (i, fc.bufferStartSample, buffer, 0, 0, fc.bufferNumSamples);
                    else
                        fc.destBuffer->clear (i, fc.bufferStartSample, fc.bufferNumSamples);
                }
            }
        }
        else
        {
            AudioScratchBuffer asb (std::max (pluginInstance->getTotalNumInputChannels(),
                                              pluginInstance->getTotalNumOutputChannels()), fc.bufferNumSamples);

            if (processedBypass)
                pluginInstance->processBlockBypassed (asb.buffer, midiBuffer);
            else
                pluginInstance->processBlock (asb.buffer, midiBuffer);
        }

        if (fc.bufferForMidiMessages != nullptr)
        {
            fc.bufferForMidiMessages->clear();

            if (! midiBuffer.isEmpty())
            {
                for (auto itr : midiBuffer)
                {
                    const auto& msg = itr.getMessage();
                    int midiEventPos = itr.samplePosition;

                    auto midiData = msg.getRawData();
                    auto numBytes = msg.getRawDataSize();

                    fc.bufferForMidiMessages->addMidiMessage (juce::MidiMessage (midiData, numBytes, fc.midiBufferOffset + midiEventPos / sampleRate),
                                                              midiSourceID);
                }
            }
        }
    }
}

void ExternalPlugin::processPluginBlock (const PluginRenderContext& fc, bool processedBypass)
{
    juce::AudioBuffer<float> asb (fc.destBuffer->getArrayOfWritePointers(), fc.destBuffer->getNumChannels(),
                                  fc.bufferStartSample, fc.bufferNumSamples);

    auto dry = dryGain->getCurrentValue();
    auto wet = wetGain->getCurrentValue();

    if (dry <= 0.00004f)
    {
        if (processedBypass)
            pluginInstance->processBlockBypassed (asb, midiBuffer);
        else
            pluginInstance->processBlock (asb, midiBuffer);

        zeroDenormalisedValuesIfNeeded (asb);

        if (wet < 0.999f)
            asb.applyGain (0, fc.bufferNumSamples, wet);
    }
    else
    {
        auto numChans = asb.getNumChannels();
        AudioScratchBuffer dryAudio (numChans, fc.bufferNumSamples);

        for (int i = 0; i < numChans; ++i)
            dryAudio.buffer.copyFrom (i, 0, asb, i, 0, fc.bufferNumSamples);

        if (processedBypass)
            pluginInstance->processBlockBypassed (asb, midiBuffer);
        else
            pluginInstance->processBlock (asb, midiBuffer);

        zeroDenormalisedValuesIfNeeded (asb);

        if (wet < 0.999f)
            asb.applyGain (0, fc.bufferNumSamples, wet);

        for (int i = 0; i < numChans; ++i)
            asb.addFrom (i, 0, dryAudio.buffer.getReadPointer (i), fc.bufferNumSamples, dry);
    }
}

//==============================================================================
int ExternalPlugin::getNumOutputChannelsGivenInputs (int)
{
    return std::max (1, getNumOutputs());
}

void ExternalPlugin::getChannelNames (juce::StringArray* ins,
                                      juce::StringArray* outs)
{
    if (pluginInstance != nullptr)
    {
        CRASH_TRACER_PLUGIN (getDebugName());

        auto getChannelName = [](juce::AudioProcessor::Bus* bus, int index)
        {
            return bus != nullptr ? juce::AudioChannelSet::getChannelTypeName (bus->getCurrentLayout().getTypeOfChannel (index))
                                  : juce::String();
        };

        if (ins != nullptr)
        {
            const int num = pluginInstance->getTotalNumInputChannels();

            for (int i = 0; i < num; ++i)
            {
                auto name = getChannelName (pluginInstance->getBus (true, 0), i);
                ins->add (name.isNotEmpty() ? name : TRANS("Unnamed"));
            }
        }

        if (outs != nullptr)
        {
            const int num = pluginInstance->getTotalNumOutputChannels();

            for (int i = 0; i < num; ++i)
            {
                auto name = getChannelName (pluginInstance->getBus (false, 0), i);
                outs->add (name.isNotEmpty() ? name : TRANS("Unnamed"));
            }
        }
    }
}

bool ExternalPlugin::noTail()
{
    CRASH_TRACER_PLUGIN (getDebugName());
    return pluginInstance == nullptr || pluginInstance->getTailLengthSeconds() <= 0.0;
}

double ExternalPlugin::getTailLength() const
{
    CRASH_TRACER_PLUGIN (getDebugName());
    return pluginInstance ? pluginInstance->getTailLengthSeconds() : 0.0;
}

//==============================================================================
juce::File ExternalPlugin::getFile() const
{
    auto f = juce::File::createFileWithoutCheckingPath (desc.fileOrIdentifier);

    if (f.exists())
        return f;

    return {};
}

juce::String ExternalPlugin::getSelectableDescription()
{
    if (desc.pluginFormatName.isNotEmpty())
        return getName() + " (" + desc.pluginFormatName + " " + TRANS("Plugin") + ")";

    return getName();
}

//==============================================================================
int ExternalPlugin::getNumPrograms() const
{
    return pluginInstance ? pluginInstance->getNumPrograms() : 0;
}

int ExternalPlugin::getCurrentProgram() const
{
    return pluginInstance ? pluginInstance->getCurrentProgram() : 0;
}

juce::String ExternalPlugin::getProgramName (int index)
{
    if (index == getCurrentProgram())
        return getCurrentProgramName();

    if (pluginInstance != nullptr)
        return pluginInstance->getProgramName (index);

    return {};
}

bool ExternalPlugin::hasNameForMidiNoteNumber (int note, int midiChannel, juce::String& name)
{
    ignoreUnused (note, midiChannel, name);
   #if TRACKTION_JUCE
    if (takesMidiInput())
        if (pluginInstance != nullptr)
            return pluginInstance->hasNameForMidiNoteNumber (note, midiChannel, name);
   #endif

    return false;
}

bool ExternalPlugin::hasNameForMidiProgram (int programNum, int bank, juce::String& name)
{
    if (takesMidiInput() && isSynth() && getNumPrograms() > 0)
    {
        programNum += (bank * 128);

        if (programNum >= 0 && programNum < getNumPrograms())
            name = getProgramName (programNum);
        else
            name = TRANS("Unnamed");

        return true;
    }

    return false;
}

juce::String ExternalPlugin::getNumberedProgramName (int i)
{
    auto s = getProgramName(i);

    if (s.isEmpty())
        s = "(" + TRANS("Unnamed") + ")";

    return juce::String (i + 1) + " - " + s;
}

juce::String ExternalPlugin::getCurrentProgramName()
{
    return pluginInstance ? pluginInstance->getProgramName (pluginInstance->getCurrentProgram())
                          : juce::String();
}

void ExternalPlugin::setCurrentProgramName (const juce::String& name)
{
    CRASH_TRACER_PLUGIN (getDebugName());

    if (pluginInstance != nullptr)
        pluginInstance->changeProgramName (pluginInstance->getCurrentProgram(), name);
}

void ExternalPlugin::setCurrentProgram (int index, bool sendChangeMessage)
{
    if (pluginInstance != nullptr && getNumPrograms() > 0)
    {
        CRASH_TRACER_PLUGIN (getDebugName());

        index = juce::jlimit (0, getNumPrograms() - 1, index);

        if (index != getCurrentProgram())
        {
            pluginInstance->setCurrentProgram (index);
            state.setProperty (IDs::programNum, index, nullptr);

            if (sendChangeMessage)
            {
                changed();
                refreshParameterValues();
            }
        }
    }
}

bool ExternalPlugin::takesMidiInput()
{
    return pluginInstance && pluginInstance->acceptsMidi();
}

bool ExternalPlugin::isMissing()
{
    return ! isDisabled() && pluginInstance == nullptr;
}

bool ExternalPlugin::isDisabled()
{
    return engine.getEngineBehaviour().isPluginDisabled (identiferString);
}

int ExternalPlugin::getNumInputs() const     { return pluginInstance ? pluginInstance->getTotalNumInputChannels() : 0; }
int ExternalPlugin::getNumOutputs() const    { return pluginInstance ? pluginInstance->getTotalNumOutputChannels() : 0; }

bool ExternalPlugin::setBusesLayout (juce::AudioProcessor::BusesLayout layout)
{
    if (pluginInstance != nullptr)
    {
        std::unique_ptr<Edit::ScopedRenderStatus> srs;

        if (! baseClassNeedsInitialising())
            srs = std::make_unique<Edit::ScopedRenderStatus> (edit, true);

        jassert (baseClassNeedsInitialising());

        if (pluginInstance->setBusesLayout (layout))
        {
            if (! edit.isLoading())
            {
                if (auto r = getOwnerRackType())
                    r->checkConnections();

                flushBusesLayoutToValueTree();
            }

            return true;
        }
    }

    return false;
}

bool ExternalPlugin::setBusLayout (juce::AudioChannelSet set, bool isInput, int busIndex)
{
    if (pluginInstance != nullptr)
    {
        if (auto bus = pluginInstance->getBus (isInput, busIndex))
        {
            std::unique_ptr<Edit::ScopedRenderStatus> srs;

            if (! baseClassNeedsInitialising())
                srs = std::make_unique<Edit::ScopedRenderStatus> (edit, true);

            jassert (baseClassNeedsInitialising());

            if (bus->setCurrentLayout (set))
            {
                if (! edit.isLoading())
                {
                    if (auto r = getOwnerRackType())
                        r->checkConnections();

                    flushBusesLayoutToValueTree();
                }

                return true;
            }
        }
    }

    return false;
}

//==============================================================================
juce::String ExternalPlugin::createPluginInstance (const juce::PluginDescription& description)
{
    jassert (! pluginInstance); // This should have already been deleted!

    auto& dm = engine.getDeviceManager();

    juce::String error;
    pluginInstance = engine.getPluginManager().createPluginInstance (description, dm.getSampleRate(), dm.getBlockSize(), error);

    if (pluginInstance != nullptr)
    {
        pluginInstance->enableAllBuses();
        processorChangedManager = std::make_unique<ProcessorChangedManager> (*this);
    }

    return error;
}

void ExternalPlugin::deletePluginInstance()
{
    processorChangedManager.reset();
    AsyncPluginDeleter::getInstance()->deletePlugin (pluginInstance.release());
}

//==============================================================================
void ExternalPlugin::buildParameterTree() const
{
    auto& paramTree = getParameterTree();

    if (paramTree.rootNode->subNodes.size() > 0)
        return;

    CRASH_TRACER_PLUGIN (getDebugName());
    paramTree.rootNode->addSubNode (new AutomatableParameterTree::TreeNode (getAutomatableParameter (0)));
    paramTree.rootNode->addSubNode (new AutomatableParameterTree::TreeNode (getAutomatableParameter (1)));

    juce::SortedSet<int> paramsInTree;

    if (vstXML)
    {
        for (int i = 0; i < vstXML->paramTree.size(); ++i)
        {
            if (auto param = dynamic_cast<const VSTXML::Param*> (vstXML->paramTree[i]))
            {
                if (auto externalParameter = autoParamForParamNumbers[param->paramID])
                {
                    paramTree.rootNode->addSubNode (new AutomatableParameterTree::TreeNode (externalParameter));
                    paramsInTree.add (param->paramID);
                }
            }

            if (auto group = dynamic_cast<const VSTXML::Group*> (vstXML->paramTree[i]))
            {
                auto treeNode = new AutomatableParameterTree::TreeNode (group->name);
                paramTree.rootNode->addSubNode (treeNode);
                buildParameterTree (group, treeNode, paramsInTree);
            }
        }
    }

    for (int i = 0; i < getNumAutomatableParameters(); ++i)
        if (auto vstParam = dynamic_cast<ExternalAutomatableParameter*> (getAutomatableParameter (i).get()))
            if (! paramsInTree.contains (vstParam->getParameterIndex()))
                paramTree.rootNode->addSubNode (new AutomatableParameterTree::TreeNode (autoParamForParamNumbers [vstParam->getParameterIndex()]));
}

void ExternalPlugin::buildParameterTree (const VSTXML::Group* group,
                                         AutomatableParameterTree::TreeNode* treeNode,
                                         juce::SortedSet<int>& paramsInTree) const
{
    for (int i = 0; i < group->paramTree.size(); ++i)
    {
        if (auto param = dynamic_cast<const VSTXML::Param*> (group->paramTree[i]))
        {
            if (auto externalParameter = autoParamForParamNumbers[param->paramID])
            {
                treeNode->addSubNode (new AutomatableParameterTree::TreeNode (externalParameter));
                paramsInTree.add (param->paramID);
            }
        }

        if (auto subGroup = dynamic_cast<const VSTXML::Group*> (group->paramTree[i]))
        {
            auto subTreeNode = new AutomatableParameterTree::TreeNode (subGroup->name);
            treeNode->addSubNode (subTreeNode);
            buildParameterTree (subGroup, subTreeNode, paramsInTree);
        }
    }
}

void ExternalPlugin::deleteFromParent()
{
    CRASH_TRACER_PLUGIN (getDebugName());
    Plugin::deleteFromParent();
}

juce::AudioPluginInstance* ExternalPlugin::getAudioPluginInstance() const
{
    return pluginInstance.get();
}

void ExternalPlugin::valueTreePropertyChanged (juce::ValueTree& v, const juce::Identifier& id)
{
    if (v == state && id == IDs::layout)
    {
        if (isFlushingLayoutToState)
            return;

        if (auto ap = getAudioPluginInstance())
        {
            auto stateLayout = readBusesLayout (v.getProperty(IDs::layout), *ap);

            if (stateLayout != ap->getBusesLayout())
                setBusesLayout (stateLayout);
        }
    }
    else
    {
        Plugin::valueTreePropertyChanged (v, id);
    }
}

juce::Array<Exportable::ReferencedItem> ExternalPlugin::getReferencedItems()
{
    return engine.getEngineBehaviour().getReferencedItems (*this);
}

void ExternalPlugin::reassignReferencedItem (const ReferencedItem& itm, ProjectItemID newID, double newStartTime)
{
    engine.getEngineBehaviour().reassignReferencedItem (*this, itm, newID, newStartTime);
}

//==============================================================================
PluginWetDryAutomatableParam::PluginWetDryAutomatableParam (const juce::String& xmlTag, const juce::String& name, Plugin& owner)
    : AutomatableParameter (xmlTag, name, owner, { 0.0f, 1.0f })
{
}

PluginWetDryAutomatableParam::~PluginWetDryAutomatableParam()
{
    notifyListenersOfDeletion();
}

juce::String PluginWetDryAutomatableParam::valueToString (float value)
{
    return juce::Decibels::toString (juce::Decibels::gainToDecibels (value), 1);
}

float PluginWetDryAutomatableParam::stringToValue (const juce::String& s)
{
    return juce::Decibels::decibelsToGain (dbStringToDb (s));
}

}} // namespace tracktion { inline namespace engine<|MERGE_RESOLUTION|>--- conflicted
+++ resolved
@@ -8,15 +8,7 @@
     Tracktion Engine uses a GPL/commercial licence - see LICENCE.md for details.
 */
 
-<<<<<<< HEAD
-#ifndef TRACKTION_FORCE_HEADLESS
-  #define TRACKTION_FORCE_HEADLESS 0
-#endif
-
-namespace tracktion_engine
-=======
 namespace tracktion { inline namespace engine
->>>>>>> 8a44244d
 {
 
 static juce::String getDeprecatedPluginDescSuffix (const juce::PluginDescription& d)
@@ -202,10 +194,9 @@
         CRASH_TRACER_PLUGIN (plugins.getLast()->getName().toUTF8());
 
         const juce::ScopedValueSetter<bool> setter (recursive, true, false);
-#if !TRACKTION_FORCE_HEADLESS
+
         juce::Component modal;
         modal.enterModalState (false);
-#endif
 
         plugins.removeLast();
     }
@@ -226,10 +217,9 @@
     {
         for (int count = 400; --count > 0 && d->releaseNextDanglingPlugin();)
         {
-#if !TRACKTION_FORCE_HEADLESS
             juce::Component modal;
             modal.enterModalState (false);
-#endif
+
             juce::MessageManager::getInstance()->runDispatchLoopUntil (10);
         }
     }
