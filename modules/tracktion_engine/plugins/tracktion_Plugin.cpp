/*
    ,--.                     ,--.     ,--.  ,--.
  ,-'  '-.,--.--.,--,--.,---.|  |,-.,-'  '-.`--' ,---. ,--,--,      Copyright 2024
  '-.  .-'|  .--' ,-.  | .--'|     /'-.  .-',--.| .-. ||      \   Tracktion Software
    |  |  |  |  \ '-'  \ `--.|  \  \  |  |  |  |' '-' '|  ||  |       Corporation
    `---' `--'   `--`--'`---'`--'`--' `---' `--' `---' `--''--'    www.tracktion.com

    Tracktion Engine uses a GPL/commercial licence - see LICENCE.md for details.
*/

namespace tracktion { inline namespace engine
{

PluginRenderContext::PluginRenderContext (juce::AudioBuffer<float>* buffer,
                                          const juce::AudioChannelSet& bufferChannels,
                                          int bufferStart, int bufferSize,
                                          MidiMessageArray* midiBuffer, double midiOffset,
                                          TimeRange editTimeRange, bool playing, bool scrubbing, bool rendering,
                                          bool shouldAllowBypassedProcessing) noexcept
    : destBuffer (buffer), destBufferChannels (bufferChannels),
      bufferStartSample (bufferStart), bufferNumSamples (bufferSize),
      bufferForMidiMessages (midiBuffer), midiBufferOffset (midiOffset),
      editTime (editTimeRange),
      isPlaying (playing), isScrubbing (scrubbing), isRendering (rendering),
      allowBypassedProcessing (shouldAllowBypassedProcessing)
{}

//==============================================================================
Plugin::Wire::Wire (const juce::ValueTree& v, juce::UndoManager* um)  : state (v)
{
    sourceChannelIndex.referTo (state, IDs::srcChan, um);
    destChannelIndex.referTo (state, IDs::dstChan, um);
}

struct Plugin::WireList : public ValueTreeObjectList<Plugin::Wire, juce::CriticalSection>,
                          private juce::AsyncUpdater
{
    WireList (Plugin& p, const juce::ValueTree& parentTree)
       : ValueTreeObjectList<Wire, juce::CriticalSection> (parentTree), plugin (p)
    {
        rebuildObjects();
    }

    ~WireList() override
    {
        freeObjects();
    }

    bool isSuitableType (const juce::ValueTree& v) const override { return v.hasType (IDs::SIDECHAINCONNECTION); }
    Wire* createNewObject (const juce::ValueTree& v) override     { return new Wire (v, plugin.getUndoManager()); }
    void deleteObject (Wire* w) override                          { delete w; }

    void newObjectAdded (Wire*) override                    { triggerAsyncUpdate(); }
    void objectRemoved (Wire*) override                     { triggerAsyncUpdate(); }
    void objectOrderChanged() override                      {}
    void valueTreePropertyChanged (juce::ValueTree&, const juce::Identifier&) override  { triggerAsyncUpdate(); }

    void handleAsyncUpdate() override                       { plugin.changed(); }

    Plugin& plugin;
};


//==============================================================================
Plugin::WindowState::WindowState (Plugin& p) : PluginWindowState (p.edit), plugin (p)  {}

//==============================================================================
Plugin::Plugin (PluginCreationInfo info)
    : AutomatableEditItem (info.edit, info.state),
      MacroParameterElement (info.edit, info.state),
      engine (info.edit.engine),
      state (info.state)
{
    isClipEffect = state.getParent().hasType (IDs::EFFECT);
    windowState = std::make_unique<WindowState> (*this);

    jassert (state.isValid());

    auto um = getUndoManager();

    auto wires = state.getChildWithName (IDs::SIDECHAINCONNECTIONS);

    if (wires.isValid())
        sidechainWireList = std::make_unique<WireList> (*this, wires);

    enabled.referTo (state, IDs::enabled, um, true);

    if (enabled.isUsingDefault())
        enabled = enabled.getDefault();

    processing.referTo (state, IDs::process, um, true);
    frozen.referTo (state, IDs::frozen, um);
    quickParamName.referTo (state, IDs::quickParamName, um);
    masterPluginID.referTo (state, IDs::masterPluginID, um);
    sidechainSourceID.referTo (state, IDs::sidechainSourceID, um);

    state.addListener (this);

   #if TRACKTION_ENABLE_AUTOMAP && TRACKTION_ENABLE_CONTROL_SURFACES
    if (! edit.isLoading())
    {
        auto& e = engine;

        juce::MessageManager::callAsync ([ref = makeSafeRef (*this), &e]() mutable
        {
            if (auto plugin = ref.get())
                if (auto na = e.getExternalControllerManager().getAutomap())
                    na->pluginChanged (plugin);
        });
    }
   #endif

    windowState->windowLocked = state [IDs::windowLocked];

    if (state.hasProperty (IDs::windowX))
        windowState->lastWindowBounds = juce::Rectangle<int> (state[IDs::windowX],
                                                              state[IDs::windowY], 1, 1);
}

Plugin::~Plugin()
{
    CRASH_TRACER
    windowState->hideWindowForShutdown();

   #if TRACKTION_ENABLE_AUTOMAP && TRACKTION_ENABLE_CONTROL_SURFACES
    if (auto na = engine.getExternalControllerManager().getAutomap())
        na->removePlugin (this);
   #endif
}

void Plugin::selectableAboutToBeDeleted()
{
    // Remove ths listener in case the tree gets modified during descruction
    state.removeListener (this);

    quickControlParameter = nullptr;
    deleteAutomatableParameters();
}

int Plugin::getNumOutputChannelsGivenInputs (int)
{
    juce::StringArray outs;
    getChannelNames (nullptr, &outs);
    return outs.size();
}

int Plugin::getNumWires() const
{
    if (sidechainWireList != nullptr)
        return sidechainWireList->objects.size();

    return 0;
}

Plugin::Wire* Plugin::getWire (int index) const
{
    if (sidechainWireList != nullptr)
        return sidechainWireList->objects[index];

    return {};
}

juce::ValueTree Plugin::getConnectionsTree()
{
    auto p = state.getChildWithName (IDs::SIDECHAINCONNECTIONS);

    if (p.isValid())
        return p;

    p = juce::ValueTree (IDs::SIDECHAINCONNECTIONS);
    state.addChild (p, -2, getUndoManager());
    return p;
}

void Plugin::makeConnection (int srcChannel, int dstChannel, juce::UndoManager* um)
{
    if (sidechainWireList != nullptr)
        for (auto w : sidechainWireList->objects)
            if (w->sourceChannelIndex == srcChannel && w->destChannelIndex == dstChannel)
                return;

    auto w = createValueTree (IDs::SIDECHAINCONNECTION,
                              IDs::srcChan, srcChannel,
                              IDs::dstChan, dstChannel);

    getConnectionsTree().addChild (w, -1, um);
}

void Plugin::breakConnection (int srcChannel, int dstChannel)
{
    auto p = getConnectionsTree();

    if (sidechainWireList != nullptr)
    {
        for (auto w : sidechainWireList->objects)
        {
            if (w->sourceChannelIndex == srcChannel && w->destChannelIndex == dstChannel)
            {
                p.removeChild (w->state, getUndoManager());
                break;
            }
        }
    }

    if (p.getNumChildren() == 0)
        state.removeChild (p, getUndoManager());
}

bool Plugin::canSidechain()
{
    if (! isInRack())
    {
        juce::StringArray ins, outs;
        getChannelNames (&ins, &outs);
        return ins.size() > 2 || ins.size() > outs.size();
    }

    return false;
}

juce::StringArray Plugin::getSidechainSourceNames (bool allowNone)
{
    juce::StringArray srcNames;

    if (allowNone)
        srcNames.add (TRANS("<none>"));

    int idx = 0;

    for (auto at : getAudioTracks (edit))
    {
        idx++;

        if (at != getOwnerTrack())
            srcNames.add (juce::String::formatted ("%d. ", idx) + at->getName());
    }

    return srcNames;
}

void Plugin::setSidechainSourceByName (const juce::String& name)
{
    bool found = false;
    int idx = 0;

    for (AudioTrack* at : getAudioTracks (edit))
    {
        if (juce::String::formatted ("%d. ", ++idx) + at->getName() == name)
        {
            sidechainSourceID = at->itemID;

            if (getNumWires() == 0)
                guessSidechainRouting();

            found = true;
            break;
        }
    }

    if (!found)
    {
        sidechainSourceID.resetToDefault();
    }
}

void Plugin::guessSidechainRouting()
{
    juce::StringArray ins;
    getChannelNames (&ins, nullptr);

    auto* um = getUndoManager();

    if (ins.size() == 1)
    {
        makeConnection (0, 0, um);
        makeConnection (1, 0, um);
    }
    else if (ins.size() == 2)
    {
        makeConnection (0, 0, um);
        makeConnection (1, 0, um);

        makeConnection (2, 1, um);
        makeConnection (3, 1, um);
    }
    else if (ins.size() == 3)
    {
        makeConnection (0, 0, um);
        makeConnection (1, 1, um);

        makeConnection (2, 2, um);
        makeConnection (3, 2, um);
    }
    else
    {
        makeConnection (0, 0, um);
        makeConnection (1, 1, um);

        makeConnection (2, 2, um);
        makeConnection (3, 3, um);
    }
}

juce::String Plugin::getSidechainSourceName()
{
    if (sidechainSourceID->isValid())
        if (auto t = findTrackForID (edit, sidechainSourceID))
            return t->getName();

    return {};
}

void Plugin::getChannelNames (juce::StringArray* ins, juce::StringArray* outs)
{
    getLeftRightChannelNames (ins, outs);
}

juce::StringArray Plugin::getInputChannelNames()
{
    juce::StringArray ins;
    getChannelNames (&ins, nullptr);

    return ins;
}

juce::UndoManager* Plugin::getUndoManager() const noexcept
{
    return &edit.getUndoManager();
}

void Plugin::playStartedOrStopped()
{
    resetRecordingStatus();
}

void Plugin::initialiseFully()
{
    restoreChangedParametersFromState();
}

void Plugin::removeFromParent()
{
    auto* um = getUndoManager();

    auto parent = state.getParent();

    if (parent.hasType (IDs::PLUGININSTANCE)) // If it's in a rack..
    {
        auto rack = parent.getParent();
        rack.removeChild (parent, um);
        RackType::removeBrokenConnections (rack, um);
    }

    parent.removeChild (state, um);
}

bool Plugin::isInRack() const
{
    return state.getParent().hasType (IDs::PLUGININSTANCE);
}

RackType::Ptr Plugin::getOwnerRackType() const
{
    if (isInRack())
        return RackType::findRackTypeContaining (*this);

    return {};
}

bool Plugin::isClipEffectPlugin() const
{
    return isClipEffect;
}

void Plugin::valueTreePropertyChanged (juce::ValueTree&, const juce::Identifier& i)
{
    if (i == IDs::process)
        processingChanged();
    else
        valueTreeChanged();
}

void Plugin::valueTreeChanged()
{
    changed();
}

void Plugin::valueTreeChildAdded (juce::ValueTree&, juce::ValueTree& c)
{
    if (c.getType() == IDs::SIDECHAINCONNECTIONS)
        sidechainWireList = std::make_unique<WireList> (*this, c);

    valueTreeChanged();
}

void Plugin::valueTreeChildRemoved (juce::ValueTree&, juce::ValueTree& c, int)
{
    if (c.getType() == IDs::SIDECHAINCONNECTIONS)
        sidechainWireList = nullptr;

    valueTreeChanged();
}

void Plugin::valueTreeParentChanged (juce::ValueTree& v)
{
    isClipEffect = state.getParent().hasType (IDs::EFFECT);

    if (v.hasType (IDs::PLUGIN))
        hideWindowForShutdown();
}

//==============================================================================
void Plugin::changed()
{
    Selectable::changed();
    jassert (Selectable::isSelectableValid (&edit));
    edit.updateMirroredPlugin (*this);
}

//==============================================================================
void Plugin::setEnabled (bool b)
{
    enabled = (b || ! canBeDisabled());

    if (! enabled.get())
        cpuUsageMs = 0.0;
}

void Plugin::setFrozen (bool shouldBeFrozen)
{
    frozen = shouldBeFrozen;

    if (frozen)
        cpuUsageMs = 0.0;
}

juce::String Plugin::getTooltip()
{
    return getName() + "$genericfilter";
}

void Plugin::reset() {}
void Plugin::trackPropertiesChanged() {}
void Plugin::midiPanic() {}

//==============================================================================
void Plugin::baseClassInitialise (const PluginInitialisationInfo& info)
{
    TRACKTION_ASSERT_MESSAGE_THREAD
    const bool sampleRateOrBlockSizeChanged = (sampleRate != info.sampleRate) || (blockSizeSamples != info.blockSizeSamples);
    bool hasUpdatedWithoutStopping = false;
    sampleRate = info.sampleRate;
    blockSizeSamples = info.blockSizeSamples;
    cpuUsageMs = 0.0;

    {
        const double msPerBlock = (sampleRate > 0.0) ? (1000.0 * (blockSizeSamples / sampleRate)) : 0.0;
        timeToCpuScale = (msPerBlock > 0.0) ? (1.0 / msPerBlock) : 0.0;
    }

    if (initialiseCount++ == 0 || sampleRateOrBlockSizeChanged)
    {
<<<<<<< HEAD
        auto& dm = engine.getDeviceManager();
        const juce::ScopedLock sl (dm.deviceManager->getAudioCallbackLock());

        if (initialiseCount++ == 0 || sampleRateOrBlockSizeChanged)
        {
            CRASH_TRACER
            initialise (info);
        }
        else
        {
            CRASH_TRACER
            initialiseWithoutStopping (info);
            isUpdatingWithoutStopping = true;
        }
=======
        CRASH_TRACER
        isInitialisingFlag = true;
        initialise (info);
        isInitialisingFlag = false;
    }
    else
    {
        CRASH_TRACER
        hasUpdatedWithoutStopping = true;
        initialiseWithoutStopping (info);
>>>>>>> f2ae3c83
    }

    {
        CRASH_TRACER
        resetRecordingStatus();
    }

    if (! hasUpdatedWithoutStopping)
    {
        CRASH_TRACER
        setAutomatableParamPosition (info.startTime);
    }

    if (sampleRateOrBlockSizeChanged)
    {
        CRASH_TRACER
        reset();
    }
}

void Plugin::baseClassDeinitialise()
{
    jassert (initialiseCount > 0);

    if (initialiseCount > 0 && --initialiseCount == 0)
    {
        CRASH_TRACER
        deinitialise();
        resetRecordingStatus();

        timeToCpuScale = 0.0;
        cpuUsageMs = 0.0;
    }
}

//==============================================================================
void Plugin::deleteFromParent()
{
    if (auto mpl = getMacroParameterList())
        mpl->hideMacroParametersFromTracks();

    for (auto t : getAllTracks (edit))
        t->hideAutomatableParametersForSource (itemID);

    hideWindowForShutdown();
    deselect();
    removeFromParent();
}

Track* Plugin::getOwnerTrack() const
{
    return getTrackContainingPlugin (edit, this);
}

Clip* Plugin::getOwnerClip() const
{
    auto parent = state.getParent();

    if (Clip::isClipState (parent))
        return findClipForID (edit, EditItemID::fromID (parent));

    return {};
}

static PluginList* getListContaining (const Plugin& p)
{
    if (auto c = p.getOwnerClip())
        return c->getPluginList();

    if (auto t = p.getOwnerTrack())
        return &t->pluginList;

    return &p.edit.getMasterPluginList();
}

Plugin::Ptr Plugin::findPluginThatFeedsIntoThis() const
{
    if (auto l = getListContaining (*this))
        return l->getPlugins()[l->indexOf (this) - 1];

    return {};
}

Plugin::Ptr Plugin::findPluginThatThisFeedsInto() const
{
    if (auto l = getListContaining (*this))
        return l->getPlugins()[l->indexOf (this) + 1];

    return {};
}

PluginList* Plugin::getOwnerList() const
{
    return getListContaining (*this);
}

//==============================================================================
AutomatableParameter* Plugin::addParam (const juce::String& paramID, const juce::String& name,
                                        juce::NormalisableRange<float> valueRange)
{
    auto p = new AutomatableParameter (paramID, name, *this, valueRange);
    addAutomatableParameter (*p);
    return p;
}

AutomatableParameter* Plugin::addParam (const juce::String& paramID, const juce::String& name,
                                        juce::NormalisableRange<float> valueRange,
                                        std::function<juce::String(float)> valueToStringFn,
                                        std::function<float(const juce::String&)> stringToValueFn)
{
    auto p = addParam (paramID, name, valueRange);
    p->valueToStringFunction = valueToStringFn;
    p->stringToValueFunction = stringToValueFn;
    return p;
}

AutomatableParameter::Ptr Plugin::getQuickControlParameter() const
{
    juce::String currentID = quickParamName;

    if (currentID.isEmpty())
    {
        quickControlParameter = nullptr;
    }
    else
    {
        if (quickControlParameter == nullptr || currentID != quickControlParameter->paramID)
        {
            quickControlParameter = getAutomatableParameterByID (currentID);

            if (quickControlParameter == nullptr)
            {
                // if this is a rack, dig around trying to get the name
                if (auto rf = dynamic_cast<const RackInstance*> (this))
                {
                    if (rf->type != nullptr)
                    {
                        // First check macros
                        if (auto mpl = rf->type->getMacroParameterList())
                        {
                            for (auto param : mpl->getAutomatableParameters())
                            {
                                if (param->paramID == currentID)
                                {
                                    quickControlParameter = param;
                                    break;
                                }
                            }
                        }

                        // Then plugins
                        for (auto p : rf->type->getPlugins())
                        {
                            for (int j = 0; j < p->getNumAutomatableParameters(); j++)
                            {
                                auto param = p->getAutomatableParameter(j);

                                if (param->paramID == currentID)
                                {
                                    quickControlParameter = param;
                                    break;
                                }
                            }
                        }
                    }
                }
            }
        }
    }

    return quickControlParameter;
}

void Plugin::setQuickControlParameter (AutomatableParameter* param)
{
    if (param == nullptr)
        state.removeProperty (IDs::quickParamName, getUndoManager());
    else
        quickParamName = param->paramID;
}

void Plugin::applyToBufferWithAutomation (const PluginRenderContext& pc)
{
    SCOPED_REALTIME_CHECK

    std::optional<ScopedCpuMeter> cpuMeter;

    if (shouldMeasureCpuUsage())
        cpuMeter.emplace (cpuUsageMs, 0.2);

    auto& arm = edit.getAutomationRecordManager();
    jassert (initialiseCount > 0);
   #if JUCE_DEBUG
    jassert (! isInitialisingFlag);
   #endif

    updateLastPlaybackTime();

    if (isAutomationNeeded()
        && (arm.isReadingAutomation() || isClipEffect.load()))
    {
        if (pc.isScrubbing || ! pc.isPlaying)
        {
            SCOPED_REALTIME_CHECK
            auto& tc = edit.getTransport();
            updateParameterStreams (tc.isPlayContextActive() && ! pc.isRendering
                                        ? tc.getPosition()
                                        : pc.editTime.getStart());
            applyToBuffer (pc);
        }
        else
        {
            SCOPED_REALTIME_CHECK
            updateParameterStreams (pc.editTime.getStart());
            applyToBuffer (pc);
        }
    }
    else
    {
        SCOPED_REALTIME_CHECK
        applyToBuffer (pc);
    }
}

//==============================================================================
bool Plugin::hasNameForMidiNoteNumber (int, int midiChannel, juce::String&)
{
    jassert (midiChannel >= 1 && midiChannel <= 16);
    juce::ignoreUnused (midiChannel);
    return false;
}

bool Plugin::hasNameForMidiProgram (int, int, juce::String&)
{
    return false;
}

bool Plugin::hasNameForMidiBank (int, juce::String&)
{
    return false;
}

//==============================================================================
juce::Array<Exportable::ReferencedItem> Plugin::getReferencedItems()  { return {}; }
void Plugin::reassignReferencedItem (const ReferencedItem&, ProjectItemID, double) {}

//==============================================================================
static bool mirrorPluginIsRecursive (Plugin& p, int depth)
{
    if (depth > 20)
        return true;

    if (auto mirrored = p.getMirroredPlugin())
        return mirrorPluginIsRecursive (*mirrored, depth + 1);

    return false;
}

bool Plugin::setPluginToMirror (const Plugin::Ptr& newMaster)
{
    if (newMaster != nullptr)
    {
        if (getName() != newMaster->getName())
            return false;

        auto p1 = dynamic_cast<ExternalPlugin*> (this);
        auto p2 = dynamic_cast<ExternalPlugin*> (newMaster.get());

        if (p1 != nullptr || p2 != nullptr)
        {
            if (p1 == nullptr || p2 == nullptr)
                return false;

            if (! p1->desc.isDuplicateOf (p2->desc))
                return false;
        }
    }

    auto newID = newMaster != nullptr ? newMaster->itemID : EditItemID();

    if (newID != masterPluginID)
    {
        auto oldID = masterPluginID.get();
        masterPluginID = newID;

        if (mirrorPluginIsRecursive (*this, 0))
        {
            masterPluginID = oldID;
            return false;
        }

        if (newMaster != nullptr)
            updateFromMirroredPluginIfNeeded (*newMaster);
    }

    return true;
}

Plugin::Ptr Plugin::getMirroredPlugin() const
{
    if (masterPluginID.get().isValid())
        return edit.getPluginCache().getPluginFor (masterPluginID.get());

    return {};
}

struct SelectedPluginIndex
{
    int index;
    Plugin* plugin;

    bool operator== (const SelectedPluginIndex& other) const     { return index == other.index; }
    bool operator<  (const SelectedPluginIndex& other) const     { return index < other.index; }
};

static Plugin::Array getRackablePlugins (SelectionManager& selectionManager)
{
    Plugin::Array result;

    juce::SortedSet<SelectedPluginIndex> pluginIndex;
    juce::ValueTree lastList;

    for (auto plugin : selectionManager.getItemsOfType<Plugin>())
    {
        if (plugin->canBeAddedToRack() && ! plugin->isInRack())
        {
            if (! lastList.isValid() || lastList == plugin->state.getParent())
            {
                lastList = plugin->state.getParent();

                PluginList list (plugin->edit);
                list.initialise (lastList);

                auto index = list.indexOf (plugin);

                if (index >= 0)
                {
                    SelectedPluginIndex sf = { index, plugin };
                    pluginIndex.add (sf);
                    continue;
                }
            }
        }

        break;
    }

    for (int i = 0; i < pluginIndex.size() - 1; ++i)
        if (pluginIndex[i].index != pluginIndex[i + 1].index - 1)
            return result;

    for (auto& i : pluginIndex)
        result.add (i.plugin);

    return result;
}

bool Plugin::areSelectedPluginsRackable (SelectionManager& selectionManager)
{
    return getRackablePlugins (selectionManager).size() > 0;
}

RackInstance* Plugin::wrapSelectedPluginsInRack (SelectionManager& selectionManager)
{
    auto plugins = getRackablePlugins (selectionManager);

    if (auto first = plugins.getFirst())
    {
        auto& ed = first->edit;
        ed.getTransport().stop (false, true);

        if (auto list = getListContaining (*first))
        {
            auto insertIndex = list->indexOf (first.get());

            if (auto newRackType = RackType::createTypeToWrapPlugins (plugins, ed))
                return dynamic_cast<RackInstance*> (list->insertPlugin (RackInstance::create (*newRackType), insertIndex).get());
        }
    }

    return {};
}

void Plugin::sortPlugins (Plugin::Array& plugins)
{
    if (auto first = plugins.getFirst())
    {
        PluginList list (first->edit);
        list.initialise (first->state.getParent());

        std::sort (plugins.begin(), plugins.end(),
                   [&list] (Plugin* a, Plugin* b)
                   {
                       jassert (a != nullptr && b != nullptr);
                       return list.indexOf (a) < list.indexOf (b);
                   });
    }
}

void Plugin::sortPlugins (std::vector<Plugin*>& plugins)
{
    if (plugins.size() == 0 || plugins[0] == nullptr)
        return;

    auto first = plugins[0];

    PluginList list (first->edit);
    list.initialise (first->state.getParent());

    std::sort (plugins.begin(), plugins.end(),
               [&list] (Plugin* a, Plugin* b)
               {
                   jassert (a != nullptr && b != nullptr);
                   return list.indexOf (a) < list.indexOf (b);
               });
}

void Plugin::getLeftRightChannelNames (juce::StringArray* chans)
{
    if (chans != nullptr)
    {
        chans->add (TRANS("Left"));
        chans->add (TRANS("Right"));
    }
}

void Plugin::getLeftRightChannelNames (juce::StringArray* ins,
                                       juce::StringArray* outs)
{
    getLeftRightChannelNames (ins);
    getLeftRightChannelNames (outs);
}

void Plugin::showWindowExplicitly()
{
    windowState->showWindowExplicitly();
}

void Plugin::hideWindowForShutdown()
{
    windowState->hideWindowForShutdown();
}

void Plugin::processingChanged()
{
    if (! processing)
        windowState->hideWindowForShutdown();
}

void Plugin::flushPluginStateToValueTree()
{
    AutomatableEditItem::flushPluginStateToValueTree();

    if (windowState->lastWindowBounds && ! windowState->lastWindowBounds->isEmpty())
    {
        auto um = getUndoManager();

        state.setProperty (IDs::windowX, windowState->lastWindowBounds->getX(), um);
        state.setProperty (IDs::windowY, windowState->lastWindowBounds->getY(), um);
        state.setProperty (IDs::windowLocked, windowState->windowLocked, um);
    }
}

}} // namespace tracktion { inline namespace engine<|MERGE_RESOLUTION|>--- conflicted
+++ resolved
@@ -460,14 +460,15 @@
 
     if (initialiseCount++ == 0 || sampleRateOrBlockSizeChanged)
     {
-<<<<<<< HEAD
         auto& dm = engine.getDeviceManager();
         const juce::ScopedLock sl (dm.deviceManager->getAudioCallbackLock());
 
         if (initialiseCount++ == 0 || sampleRateOrBlockSizeChanged)
         {
             CRASH_TRACER
+            isInitialisingFlag = true;
             initialise (info);
+            isInitialisingFlag = false;
         }
         else
         {
@@ -475,18 +476,6 @@
             initialiseWithoutStopping (info);
             isUpdatingWithoutStopping = true;
         }
-=======
-        CRASH_TRACER
-        isInitialisingFlag = true;
-        initialise (info);
-        isInitialisingFlag = false;
-    }
-    else
-    {
-        CRASH_TRACER
-        hasUpdatedWithoutStopping = true;
-        initialiseWithoutStopping (info);
->>>>>>> f2ae3c83
     }
 
     {
