/*
    ,--.                     ,--.     ,--.  ,--.
  ,-'  '-.,--.--.,--,--.,---.|  |,-.,-'  '-.`--' ,---. ,--,--,      Copyright 2018
  '-.  .-'|  .--' ,-.  | .--'|     /'-.  .-',--.| .-. ||      \   Tracktion Software
    |  |  |  |  \ '-'  \ `--.|  \  \  |  |  |  |' '-' '|  ||  |       Corporation
    `---' `--'   `--`--'`---'`--'`--' `---' `--' `---' `--''--'    www.tracktion.com

    Tracktion Engine uses a GPL/commercial licence - see LICENCE.md for details.
*/

#include "../../../../Source/Plugin/bc_BitCrusherPlugin.h"

namespace tracktion { inline namespace engine
{

// Defined in ExternalPlugin.cpp to clean up plugins waiting to be deleted
extern void cleanUpDanglingPlugins();

static const char* commandLineUID = "PluginScan";

inline juce::MemoryBlock createScanMessage (const juce::XmlElement& xml)
{
    juce::MemoryOutputStream mo;
    xml.writeTo (mo, juce::XmlElement::TextFormat().withoutHeader().singleLine());
    return mo.getMemoryBlock();
}

struct PluginScanMasterProcess  : private juce::ChildProcessCoordinator
{
    PluginScanMasterProcess (Engine& e) : engine (e) {}

    bool ensureSlaveIsLaunched()
    {
        if (launched)
            return true;

        crashed = false;
        // don't get stdout or strerr from the child process. We don't do anything with it and it fills up the pipe and hangs
        launched = launchWorkerProcess (juce::File::getSpecialLocation (juce::File::currentExecutableFile),
                                        commandLineUID, 0, 0);

        if (launched)
        {
            TRACKTION_LOG ("----- Launched Plugin Scan Process");
        }
        else
        {
            TRACKTION_LOG_ERROR ("Failed to launch child process");
            showVirusCheckerWarning();
        }

        return launched;
    }

    bool sendScanRequest (juce::AudioPluginFormat& format,
                          const juce::String& fileOrIdentifier, int requestID)
    {
        juce::XmlElement m ("SCAN");
        m.setAttribute ("id", requestID);
        m.setAttribute ("type", format.getName());
        m.setAttribute ("file", fileOrIdentifier);

        return sendMessageToWorker (createScanMessage (m));
    }

    bool waitForReply (int requestID, const juce::String& fileOrIdentifier,
                       juce::OwnedArray<juce::PluginDescription>& result,
                       juce::KnownPluginList::CustomScanner& scanner)
    {
      #if ! TRACKTION_LOG_ENABLED
        juce::ignoreUnused (fileOrIdentifier);
      #endif

        auto start = juce::Time::getCurrentTime();

        for (;;)
        {
            auto reply = findReply (requestID);

            auto elapsed = juce::Time::getCurrentTime() - start;

            if (reply == nullptr || ! reply->hasTagName ("FOUND"))
            {
                if (crashed)
                {
                    TRACKTION_LOG_ERROR ("Plugin crashed:  " + fileOrIdentifier);
                    return false;
                }

                if (scanner.shouldExit() || ! launched)
                {
                    TRACKTION_LOG ("Plugin scan cancelled");
                    return false;
                }

                juce::Thread::sleep (10);
                continue;
            }

            if (reply->getNumChildElements() == 0)
                TRACKTION_LOG ("No plugins found in: " + fileOrIdentifier);

            for (auto e : reply->getChildIterator())
            {
                juce::PluginDescription desc;

                if (desc.loadFromXml (*e))
                {
                    auto newDesc = new juce::PluginDescription (desc);
                    newDesc->lastInfoUpdateTime = juce::Time::getCurrentTime();
                    result.add (newDesc);

                    TRACKTION_LOG ("Added " + desc.pluginFormatName + ": " + desc.name + "  [" + elapsed.getDescription() + "]");
                }
                else
                {
                    jassertfalse;
                }
            }

            return true;
        }
    }

    void handleMessage (const juce::XmlElement& xml)
    {
        if (xml.hasTagName ("FOUND"))
        {
            const juce::ScopedLock sl (replyLock);
            replies.add (new juce::XmlElement (xml));
        }
    }

    void handleConnectionLost() override
    {
        crashed = true;
    }

    volatile bool launched = false, crashed = false;

private:
    Engine& engine;
    juce::OwnedArray<juce::XmlElement> replies;
    juce::CriticalSection replyLock;
    bool hasShownVirusCheckerWarning = false;

    void showVirusCheckerWarning()
    {
        if (! hasShownVirusCheckerWarning)
        {
            hasShownVirusCheckerWarning = true;

            engine
                .getUIBehaviour().showWarningAlert ("Plugin Scanning...",
                                                    TRANS("There are some problems in launching a child-process to scan for plugins.")
                                                       + juce::newLine + juce::newLine
                                                       + TRANS("If you have a virus-checker or firewall running, you may need to temporarily disable it for the scan to work correctly."));
        }
    }

    std::unique_ptr<juce::XmlElement> findReply (int requestID)
    {
        for (int i = replies.size(); --i >= 0;)
            if (replies.getUnchecked(i)->getIntAttribute ("id") == requestID)
                return std::unique_ptr<juce::XmlElement> (replies.removeAndReturn (i));

        return {};
    }

    void handleMessageFromWorker (const juce::MemoryBlock& mb) override
    {
        if (auto xml = juce::parseXML (mb.toString()))
            handleMessage (*xml);
    }

    JUCE_DECLARE_NON_COPYABLE_WITH_LEAK_DETECTOR (PluginScanMasterProcess)
};

//==============================================================================
struct PluginScanSlaveProcess  : public juce::ChildProcessWorker,
                                 private juce::AsyncUpdater
{
    PluginScanSlaveProcess()
    {
        pluginFormatManager.addDefaultFormats();
    }

    void handleConnectionMade() override {}

    void handleConnectionLost() override
    {
        std::exit (0);
    }

    void handleScanMessage (int requestID, const juce::String& formatName, const juce::String& fileOrIdentifier)
    {
        juce::XmlElement result ("FOUND");
        result.setAttribute ("id", requestID);

        for (int i = 0; i < pluginFormatManager.getNumFormats(); ++i)
        {
            auto format = pluginFormatManager.getFormat (i);

            if (format->getName() == formatName)
            {
                juce::OwnedArray<juce::PluginDescription> found;
                format->findAllTypesForFile (found, fileOrIdentifier);

                for (auto pd : found)
                    result.addChildElement (pd->createXml().release());

                break;
            }
        }

        sendMessageToCoordinator (createScanMessage (result));
    }

    void handleMessage (const juce::XmlElement& xml)
    {
        if (xml.hasTagName ("SCAN"))
            handleScanMessage (xml.getIntAttribute ("id"),
                               xml.getStringAttribute ("type"),
                               xml.getStringAttribute ("file"));
    }

private:
    juce::AudioPluginFormatManager pluginFormatManager;
    juce::OwnedArray<juce::XmlElement, juce::CriticalSection> pendingMessages;

    void handleMessageFromCoordinator (const juce::MemoryBlock& mb) override
    {
        if (auto xml = juce::parseXML (mb.toString()))
        {
            pendingMessages.add (xml.release());
            triggerAsyncUpdate();
        }
    }

    void handleMessageSafely (const juce::XmlElement& m)
    {
       #if JUCE_WINDOWS
        __try
        {
       #endif

            handleMessage (m);

       #if JUCE_WINDOWS
        }
        __except (1)
        {
            juce::Process::terminate();
        }
       #endif
    }

    void handleAsyncUpdate() override
    {
        while (pendingMessages.size() > 0)
            if (auto xml = pendingMessages.removeAndReturn (0))
                handleMessageSafely (*xml);
    }

    JUCE_DECLARE_NON_COPYABLE_WITH_LEAK_DETECTOR (PluginScanSlaveProcess)
};


//==============================================================================
#if JUCE_MAC
static void killWithoutMercy (int)
{
    kill (getpid(), SIGKILL);
}

static void setupSignalHandling()
{
    const int signals[] = { SIGFPE, SIGILL, SIGSEGV, SIGBUS, SIGABRT };

    for (int sig : signals)
    {
        ::signal (sig, killWithoutMercy);
        ::siginterrupt (sig, 1);
    }
}
#endif

bool PluginManager::startChildProcessPluginScan (const juce::String& commandLine)
{
    auto slave = std::make_unique<PluginScanSlaveProcess>();

    if (slave->initialiseFromCommandLine (commandLine, commandLineUID))
    {
       #if JUCE_MAC
        setupSignalHandling();
       #endif

        slave.release(); // allow the slave object to stay alive - it'll handle its own deletion.
        return true;
    }

    return false;
}

//==============================================================================
struct CustomScanner  : public juce::KnownPluginList::CustomScanner
{
    CustomScanner (Engine& e) : engine (e) {}

    bool findPluginTypesFor (juce::AudioPluginFormat& format,
                             juce::OwnedArray<juce::PluginDescription>& result,
                             const juce::String& fileOrIdentifier) override
    {
        CRASH_TRACER

        if (engine.getPluginManager().usesSeparateProcessForScanning()
             && shouldUseSeparateProcessToScan (format))
        {
            if (masterProcess != nullptr && masterProcess->crashed)
                masterProcess = nullptr;

            if (masterProcess == nullptr)
                masterProcess = std::make_unique<PluginScanMasterProcess> (engine);

            if (masterProcess->ensureSlaveIsLaunched())
            {
                auto requestID = juce::Random().nextInt();

                if (! shouldExit()
                     && masterProcess->sendScanRequest (format, fileOrIdentifier, requestID)
                     && ! shouldExit())
                {
                    if (masterProcess->waitForReply (requestID, fileOrIdentifier, result, *this))
                        return true;

                    // if there's a crash, give it a second chance with a fresh child process,
                    // in case the real culprit was whatever plugin preceded this one.
                    if (masterProcess->crashed && ! shouldExit())
                    {
                        masterProcess = nullptr;
                        masterProcess = std::make_unique<PluginScanMasterProcess> (engine);

                        return masterProcess->ensureSlaveIsLaunched()
                                 && ! shouldExit()
                                 && masterProcess->sendScanRequest (format, fileOrIdentifier, requestID)
                                 && ! shouldExit()
                                 && masterProcess->waitForReply (requestID, fileOrIdentifier, result, *this);
                    }
                }

                return false;
            }

            // panic! Can't run the slave for some reason, so just do it here..
            TRACKTION_LOG_ERROR ("Falling back to scanning in main process..");
            masterProcess.reset();
        }

        format.findAllTypesForFile (result, fileOrIdentifier);
        return true;
    }

    static bool shouldUseSeparateProcessToScan (juce::AudioPluginFormat& format)
    {
        auto name = format.getName();

        return name.containsIgnoreCase ("VST")
                || name.containsIgnoreCase ("AudioUnit")
                || name.containsIgnoreCase ("LADSPA");
    }

    void scanFinished() override
    {
        TRACKTION_LOG ("----- Ended Plugin Scan");
        masterProcess.reset();

        if (auto callback = engine.getPluginManager().scanCompletedCallback)
            callback();
    }

    Engine& engine;
    std::unique_ptr<PluginScanMasterProcess> masterProcess;
};

//==============================================================================
inline SettingID getPluginListPropertyName()
{
   #if JUCE_64BIT
    return SettingID::knownPluginList64;
   #else
    return SettingID::knownPluginList;
   #endif
}

//==============================================================================
PluginManager::BuiltInType::BuiltInType (const juce::String& t) : type (t) {}
PluginManager::BuiltInType::~BuiltInType() {}

//==============================================================================
PluginManager::PluginManager (Engine& e)
    : engine (e)
{
    createPluginInstance = [this] (const juce::PluginDescription& description, double rate, int blockSize, juce::String& errorMessage)
    {
        return std::unique_ptr<juce::AudioPluginInstance> (pluginFormatManager.createPluginInstance (description, rate,
                                                                                                     blockSize, errorMessage));
    };
}

void PluginManager::initialise()
{
    createBuiltInType<VolumeAndPanPlugin>();
    createBuiltInType<VCAPlugin>();
    createBuiltInType<LevelMeterPlugin>();
    createBuiltInType<EqualiserPlugin>();
    createBuiltInType<ReverbPlugin>();
    createBuiltInType<CompressorPlugin>();
    createBuiltInType<ChorusPlugin>();
    createBuiltInType<DelayPlugin>();
    createBuiltInType<PhaserPlugin>();
    createBuiltInType<PitchShiftPlugin>();
    createBuiltInType<LowPassPlugin>();
    createBuiltInType<SamplerPlugin>();
    // BEATCONNECT MODIFICATION START
    createBuiltInType<DrumMachinePlugin>();
    createBuiltInType<BeatConnect::BitCrusherPlugin>();
    // BEATCONNECT MODIFICATION END
    createBuiltInType<FourOscPlugin>();
    createBuiltInType<MidiModifierPlugin>();
    createBuiltInType<MidiPatchBayPlugin>();
    createBuiltInType<PatchBayPlugin>();
    createBuiltInType<AuxSendPlugin>();
    createBuiltInType<AuxReturnPlugin>();
    createBuiltInType<TextPlugin>();
    createBuiltInType<FreezePointPlugin>();
    createBuiltInType<InsertPlugin>();

   #if TRACKTION_ENABLE_REWIRE
    createBuiltInType<ReWirePlugin>();
   #endif

    initialised = true;
    pluginFormatManager.addDefaultFormats();
    knownPluginList.setCustomScanner (std::make_unique<CustomScanner> (engine));

    auto xml = engine.getPropertyStorage().getXmlProperty (getPluginListPropertyName());

    if (xml != nullptr)
        knownPluginList.recreateFromXml (*xml);

    knownPluginList.addChangeListener (this);
}

PluginManager::~PluginManager()
{
    knownPluginList.removeChangeListener (this);
    cleanUpDanglingPlugins();
}

#if TRACKTION_AIR_WINDOWS
void PluginManager::initialiseAirWindows()
{
    createBuiltInType<AirWindowsADClip7>();
    createBuiltInType<AirWindowsADT>();
    createBuiltInType<AirWindowsAQuickVoiceClip>();
    createBuiltInType<AirWindowsAcceleration>();
    createBuiltInType<AirWindowsAir>();
    createBuiltInType<AirWindowsAtmosphereBuss>();
    createBuiltInType<AirWindowsAtmosphereChannel>();
    createBuiltInType<AirWindowsAura>();
    createBuiltInType<AirWindowsAverage>();
    createBuiltInType<AirWindowsBassDrive>();
    createBuiltInType<AirWindowsBassKit>();
    createBuiltInType<AirWindowsBiquad>();
    createBuiltInType<AirWindowsBiquad2>();
    createBuiltInType<AirWindowsBitGlitter>();
    createBuiltInType<AirWindowsBitShiftGain>();
    createBuiltInType<AirWindowsBite>();
    createBuiltInType<AirWindowsBlockParty>();
    createBuiltInType<AirWindowsBrassRider>();
    createBuiltInType<AirWindowsBuildATPDF>();
    createBuiltInType<AirWindowsBussColors4>();
    createBuiltInType<AirWindowsButterComp>();
    createBuiltInType<AirWindowsButterComp2>();
    createBuiltInType<AirWindowsC5RawBuss>();
    createBuiltInType<AirWindowsC5RawChannel>();
    createBuiltInType<AirWindowsCStrip>();
    createBuiltInType<AirWindowsCapacitor>();
    createBuiltInType<AirWindowsChannel4>();
    createBuiltInType<AirWindowsChannel5>();
    createBuiltInType<AirWindowsChannel6>();
    createBuiltInType<AirWindowsChannel7>();
    createBuiltInType<AirWindowsChorus>();
    createBuiltInType<AirWindowsChorusEnsemble>();
    createBuiltInType<AirWindowsClipOnly>();
    createBuiltInType<AirWindowsCoils>();
    createBuiltInType<AirWindowsCojones>();
    createBuiltInType<AirWindowsCompresaturator>();
    createBuiltInType<AirWindowsConsole4Buss>();
    createBuiltInType<AirWindowsConsole4Channel>();
    createBuiltInType<AirWindowsConsole5Buss>();
    createBuiltInType<AirWindowsConsole5Channel>();
    createBuiltInType<AirWindowsConsole5DarkCh>();
    createBuiltInType<AirWindowsConsole6Buss>();
    createBuiltInType<AirWindowsConsole6Channel>();
    createBuiltInType<AirWindowsCrunchyGrooveWear>();
    createBuiltInType<AirWindowsCrystal>();
    createBuiltInType<AirWindowsDCVoltage>();
    createBuiltInType<AirWindowsDeBess>();
    createBuiltInType<AirWindowsDeEss>();
    createBuiltInType<AirWindowsDeHiss>();
    createBuiltInType<AirWindowsDeRez>();
    createBuiltInType<AirWindowsDeRez2>();
    createBuiltInType<AirWindowsDeckwrecka>();
    createBuiltInType<AirWindowsDensity>();
    createBuiltInType<AirWindowsDesk>();
    createBuiltInType<AirWindowsDesk4>();
    createBuiltInType<AirWindowsDistance>();
    createBuiltInType<AirWindowsDistance2>();
    createBuiltInType<AirWindowsDitherFloat>();
    createBuiltInType<AirWindowsDitherMeDiskers>();
    createBuiltInType<AirWindowsDitherMeTimbers>();
    createBuiltInType<AirWindowsDitherbox>();
    createBuiltInType<AirWindowsDoublePaul>();
    createBuiltInType<AirWindowsDrive>();
    createBuiltInType<AirWindowsDrumSlam>();
    createBuiltInType<AirWindowsDubCenter>();
    createBuiltInType<AirWindowsDubSub>();
    createBuiltInType<AirWindowsDustBunny>();
    createBuiltInType<AirWindowsDyno>();
    createBuiltInType<AirWindowsEQ>();
    createBuiltInType<AirWindowsEdIsDim>();
    createBuiltInType<AirWindowsElectroHat>();
    createBuiltInType<AirWindowsEnergy>();
    createBuiltInType<AirWindowsEnsemble>();
    createBuiltInType<AirWindowsEveryTrim>();
    createBuiltInType<AirWindowsFacet>();
    createBuiltInType<AirWindowsFathomFive>();
    createBuiltInType<AirWindowsFloor>();
    createBuiltInType<AirWindowsFocus>();
    createBuiltInType<AirWindowsFracture>();
    createBuiltInType<AirWindowsFromTape>();
    createBuiltInType<AirWindowsGatelope>();
    createBuiltInType<AirWindowsGolem>();
    createBuiltInType<AirWindowsGringer>();
    createBuiltInType<AirWindowsGrooveWear>();
    createBuiltInType<AirWindowsGuitarConditioner>();
    createBuiltInType<AirWindowsHardVacuum>();
    createBuiltInType<AirWindowsHermeTrim>();
    createBuiltInType<AirWindowsHermepass>();
    createBuiltInType<AirWindowsHighGlossDither>();
    createBuiltInType<AirWindowsHighImpact>();
    createBuiltInType<AirWindowsHighpass>();
    createBuiltInType<AirWindowsHighpass2>();
    createBuiltInType<AirWindowsHolt>();
    createBuiltInType<AirWindowsHombre>();
    createBuiltInType<AirWindowsInterstage>();
    createBuiltInType<AirWindowsIronOxide5>();
    createBuiltInType<AirWindowsIronOxideClassic>();
    createBuiltInType<AirWindowsLeftoMono>();
    createBuiltInType<AirWindowsLogical4>();
    createBuiltInType<AirWindowsLoud>();
    createBuiltInType<AirWindowsLowpass>();
    createBuiltInType<AirWindowsLowpass2>();
    createBuiltInType<AirWindowsMV>();
    createBuiltInType<AirWindowsMelt>();
    createBuiltInType<AirWindowsMidSide>();
    createBuiltInType<AirWindowsMoNoam>();
    createBuiltInType<AirWindowsMojo>();
    createBuiltInType<AirWindowsMonitoring>();
    createBuiltInType<AirWindowsNCSeventeen>();
    createBuiltInType<AirWindowsNaturalizeDither>();
    createBuiltInType<AirWindowsNodeDither>();
    createBuiltInType<AirWindowsNoise>();
    createBuiltInType<AirWindowsNonlinearSpace>();
    createBuiltInType<AirWindowsNotJustAnotherCD>();
    createBuiltInType<AirWindowsNotJustAnotherDither>();
    createBuiltInType<AirWindowsOneCornerClip>();
    createBuiltInType<AirWindowsPDBuss>();
    createBuiltInType<AirWindowsPDChannel>();
    createBuiltInType<AirWindowsPafnuty>();
    createBuiltInType<AirWindowsPaulDither>();
    createBuiltInType<AirWindowsPeaksOnly>();
    createBuiltInType<AirWindowsPhaseNudge>();
    createBuiltInType<AirWindowsPocketVerbs>();
    createBuiltInType<AirWindowsPodcast>();
    createBuiltInType<AirWindowsPodcastDeluxe>();
    createBuiltInType<AirWindowsPoint>();
    createBuiltInType<AirWindowsPop>();
    createBuiltInType<AirWindowsPowerSag>();
    createBuiltInType<AirWindowsPowerSag2>();
    createBuiltInType<AirWindowsPressure4>();
    createBuiltInType<AirWindowsPurestAir>();
    createBuiltInType<AirWindowsPurestConsoleBuss>();
    createBuiltInType<AirWindowsPurestConsoleChannel>();
    createBuiltInType<AirWindowsPurestDrive>();
    createBuiltInType<AirWindowsPurestEcho>();
    createBuiltInType<AirWindowsPurestGain>();
    createBuiltInType<AirWindowsPurestSquish>();
    createBuiltInType<AirWindowsPurestWarm>();
    createBuiltInType<AirWindowsPyewacket>();
    createBuiltInType<AirWindowsRawGlitters>();
    createBuiltInType<AirWindowsRawTimbers>();
    createBuiltInType<AirWindowsRecurve>();
    createBuiltInType<AirWindowsRemap>();
    createBuiltInType<AirWindowsResEQ>();
    createBuiltInType<AirWindowsRighteous4>();
    createBuiltInType<AirWindowsRightoMono>();
    createBuiltInType<AirWindowsSideDull>();
    createBuiltInType<AirWindowsSidepass>();
    createBuiltInType<AirWindowsSingleEndedTriode>();
    createBuiltInType<AirWindowsSlew>();
    createBuiltInType<AirWindowsSlew2>();
    createBuiltInType<AirWindowsSlewOnly>();
    createBuiltInType<AirWindowsSmooth>();
    createBuiltInType<AirWindowsSoftGate>();
    createBuiltInType<AirWindowsSpatializeDither>();
    createBuiltInType<AirWindowsSpiral>();
    createBuiltInType<AirWindowsSpiral2>();
    createBuiltInType<AirWindowsStarChild>();
    createBuiltInType<AirWindowsStereoFX>();
    createBuiltInType<AirWindowsStudioTan>();
    createBuiltInType<AirWindowsSubsOnly>();
    createBuiltInType<AirWindowsSurge>();
    createBuiltInType<AirWindowsSurgeTide>();
    createBuiltInType<AirWindowsSwell>();
    createBuiltInType<AirWindowsTPDFDither>();
    createBuiltInType<AirWindowsTapeDelay>();
    createBuiltInType<AirWindowsTapeDither>();
    createBuiltInType<AirWindowsTapeDust>();
    createBuiltInType<AirWindowsTapeFat>();
    createBuiltInType<AirWindowsThunder>();
    createBuiltInType<AirWindowsToTape5>();
    createBuiltInType<AirWindowsToVinyl4>();
    createBuiltInType<AirWindowsToneSlant>();
    createBuiltInType<AirWindowsTransDesk>();
    createBuiltInType<AirWindowsTremolo>();
    createBuiltInType<AirWindowsTubeDesk>();
    createBuiltInType<AirWindowsUnBox>();
    createBuiltInType<AirWindowsVariMu>();
    createBuiltInType<AirWindowsVibrato>();
    createBuiltInType<AirWindowsVinylDither>();
    createBuiltInType<AirWindowsVoiceOfTheStarship>();
    createBuiltInType<AirWindowsVoiceTrick>();
    createBuiltInType<AirWindowsWider>();
    createBuiltInType<AirWindowscurve>();
    createBuiltInType<AirWindowsuLawDecode>();
    createBuiltInType<AirWindowsuLawEncode>();
}
#endif

void PluginManager::changeListenerCallback (juce::ChangeBroadcaster*)
{
    std::unique_ptr<juce::XmlElement> xml (knownPluginList.createXml());
    engine.getPropertyStorage().setXmlProperty (getPluginListPropertyName(), *xml);
}

Plugin::Ptr PluginManager::createExistingPlugin (Edit& ed, const juce::ValueTree& v)
{
    if (auto p = createPlugin (ed, v, false))
    {
        p->initialiseFully();
        return p;
    }

    return {};
}

Plugin::Ptr PluginManager::createNewPlugin (Edit& ed, const juce::ValueTree& v)
{
    if (auto p = createPlugin (ed, v, true))
    {
        p->initialiseFully();
        return p;
    }

    return {};
}

Plugin::Ptr PluginManager::createNewPlugin (Edit& ed, const juce::String& type, const juce::PluginDescription& desc)
{
    jassert (initialised); // must call PluginManager::initialise() before this!
    jassert ((type == ExternalPlugin::xmlTypeName) == type.equalsIgnoreCase (ExternalPlugin::xmlTypeName));

    if (type.equalsIgnoreCase(ExternalPlugin::xmlTypeName))
    {
        Plugin::Ptr external = new ExternalPlugin(PluginCreationInfo(ed, ExternalPlugin::create(ed.engine, desc), true));
        addPluginParametersToValueTree(external);
        return external;
    }

    if (type.equalsIgnoreCase (RackInstance::xmlTypeName))
    {
        // If you're creating a RackInstance, you need to specify the Rack index!
        jassert (desc.fileOrIdentifier.isNotEmpty());
        
        RackType::Ptr rackType;
        auto rackIndex = desc.fileOrIdentifier.getTrailingIntValue();

        if (desc.fileOrIdentifier.startsWith (RackType::getRackPresetPrefix()))
        {
            if (rackIndex >= 0)
                rackType = ed.engine.getEngineBehaviour().createPresetRackType (rackIndex, ed);
            else
                rackType = ed.getRackList().addNewRack();
        }
        else
        {
            rackType = ed.getRackList().getRackType (rackIndex);
        }

        if (rackType != nullptr)
        {
            Plugin::Ptr rackInstance = new RackInstance(PluginCreationInfo(ed, RackInstance::create(*rackType), true));
            addPluginParametersToValueTree(rackInstance);

            // BEATCONNECT MODIFICATIONS START
            rackType->state.getOrCreateChildWithName(IDs::Faceplate, nullptr);
            rackType->state.getOrCreateChildWithName(IDs::PresetCategories, nullptr);
            // BEATCONNECT MODIFICATIONS END
            return rackInstance;
        }
    }

    for (auto builtIn : builtInTypes)
    {
        if (builtIn->type == type)
        {
            auto v = createValueTree(IDs::PLUGIN,
                IDs::type, type,
                IDs::name, desc.name
            );

            if (ed.engine.getPluginManager().areGUIsLockedByDefault())
                v.setProperty (IDs::windowLocked, true, nullptr);

            // BEATCONNECT MODIFICATIONS START
            if (type == "drum machine")
                addInitialSamplerDrumPadValueTree(v);
            // BEATCONNECT MODIFICATIONS END

            if (auto p = builtIn->create(PluginCreationInfo(ed, v, true)))
            {
                addPluginParametersToValueTree(p);
                return p;
            }
        }
    }

    return {};
}

void PluginManager::addPluginParametersToValueTree(Plugin::Ptr plugin)
{
    // BEATCONNECT MODIFICATIONS START
    auto pluginParameters = plugin->state.getOrCreateChildWithName(IDs::PluginParameters.toString(), nullptr);
    if (pluginParameters.getNumChildren() == 0)
    {
        for (const auto& param : plugin->getAutomatableParameters())
        {
            juce::ValueTree v(IDs::PluginParameter.toString());

            v.setProperty(IDs::paramId, juce::String(param->paramID).replaceCharacters(" ", "_"), nullptr);
            v.setProperty(IDs::baseValue, param->getCurrentBaseValue(), nullptr);
            v.setProperty(IDs::currentValue, param->getCurrentValue(), nullptr);
            v.setProperty(IDs::defaultValue, param->getDefaultValue().has_value() ? param->getDefaultValue().value() : 0, nullptr);
            v.setProperty(IDs::minimumValue, param->getValueRange().getStart(), nullptr);
            v.setProperty(IDs::maximumValue, param->getValueRange().getEnd(), nullptr);

            pluginParameters.addChild(v, -1, nullptr);
        }
    }
    // BEATCONNECT MODIFICATIONS END
}

void PluginManager::addInitialSamplerDrumPadValueTree(juce::ValueTree& v)
{
    auto getIcon = [](int i) {
        if (i >= 0 && i <= 3) {
            return IDs::Tambourine.toString();
        }
        else if (i >= 4 && i <= 7) {
            return IDs::Cymbal.toString();
        }
        else if (i >= 8 && i <= 11) {
            return IDs::Snare.toString();
        }
        else if (i >= 12 && i <= 15) {
            return IDs::Kick.toString();
        }
        return IDs::shownOn.toString(); // This should not be reached, but is here as a fallback
    };

    const juce::String c = "#FFFFFF";
    const juce::String pad = "Pad";

    // Add drum pads meta data
    for (int i = 0; i < 16; i++)
    {
        auto icon = getIcon(i);

        juce::ValueTree d(IDs::SamplerDrumPad);
        d.setProperty(IDs::colour, "#FFFFFF", nullptr);
        d.setProperty(IDs::name, "Pad", nullptr);
        d.setProperty(IDs::icon, icon, nullptr);
        d.setProperty(IDs::note, juce::String(i + 36), nullptr);

        v.addChild(d, -1, nullptr);
    }
}

juce::Array<juce::PluginDescription> PluginManager::getARACompatiblePlugDescriptions()
{
    jassert (initialised); // must call PluginManager::initialise() before this!

    juce::Array<juce::PluginDescription> descs;

    for (const auto& p : knownPluginList.getTypes())
    {
        if (p.name.containsIgnoreCase ("Melodyne"))
        {
            auto version = p.version.trim().removeCharacters ("V").upToFirstOccurrenceOf (".", false, true);

            if (version.getIntValue() >= 4)
                descs.add (p);
        }
    }

    return descs;
}

bool PluginManager::areGUIsLockedByDefault()
{
    return engine.getPropertyStorage().getProperty (SettingID::filterGui, true);
}

void PluginManager::setGUIsLockedByDefault (bool b)
{
    engine.getPropertyStorage().setProperty (SettingID::filterGui, b);
}

bool PluginManager::doubleClickToOpenWindows()
{
    return engine.getPropertyStorage().getProperty (SettingID::windowsDoubleClick, false);
}

void PluginManager::setDoubleClickToOpenWindows (bool b)
{
    engine.getPropertyStorage().setProperty (SettingID::windowsDoubleClick, b);
}

int PluginManager::getNumberOfThreadsForScanning()
{
    return juce::jlimit (1, juce::SystemStats::getNumCpus(),
                         static_cast<int> (engine.getPropertyStorage().getProperty (SettingID::numThreadsForPluginScanning, 1)));
}

void PluginManager::setNumberOfThreadsForScanning (int numThreads)
{
    engine.getPropertyStorage().setProperty (SettingID::numThreadsForPluginScanning,
                                             juce::jlimit (1, juce::SystemStats::getNumCpus(), numThreads));
}

bool PluginManager::usesSeparateProcessForScanning()
{
    if (engine.getEngineBehaviour().canScanPluginsOutOfProcess())
        return engine.getPropertyStorage().getProperty (SettingID::useSeparateProcessForScanning, true);
    return false;
}

void PluginManager::setUsesSeparateProcessForScanning (bool b)
{
    engine.getPropertyStorage().setProperty (SettingID::useSeparateProcessForScanning, b);
}

Plugin::Ptr PluginManager::createPlugin (Edit& ed, const juce::ValueTree& v, bool isNew)
{
    jassert (initialised); // must call PluginManager::initialise() before this!

    auto type = v[IDs::type].toString();
    PluginCreationInfo info (ed, v, isNew);

    if (type == ExternalPlugin::xmlTypeName)
        return new ExternalPlugin (info);

    if (type == RackInstance::xmlTypeName)
        return new RackInstance (info);

    for (auto builtIn : builtInTypes)
        if (builtIn->type == type)
            if (auto af = builtIn->create(info)) 
            {
                // BEATCONNECT MODIFICATIONS START
                af.get()->state.setProperty(IDs::uniqueId, af.get()->getUniqueId(), nullptr);
                // BEATCONNECT MODIFICATIONS START
                return af;
            }

    if (auto af = engine.getEngineBehaviour().createCustomPlugin (info))
        return af;

    TRACKTION_LOG_ERROR ("Failed to create plugin: " + type);
    return {};
}

//==============================================================================
void PluginManager::registerBuiltInType (std::unique_ptr<BuiltInType> t)
{
    for (auto builtIn : builtInTypes)
        if (builtIn->type == t->type)
            return;

    builtInTypes.add (t.release());
}

//==============================================================================
PluginCache::PluginCache (Edit& ed) : edit (ed)
{
    startTimer (1000);
}

PluginCache::~PluginCache()
{
    activePlugins.clear();
}

Plugin::Ptr PluginCache::getPluginFor (EditItemID pluginID) const
{
    if (! pluginID.isValid())
        return {};

    const juce::ScopedLock sl (lock);

    for (auto p : activePlugins)
        if (EditItemID::fromProperty (p->state, IDs::id) == pluginID)
            return *p;

    return {};
}

Plugin::Ptr PluginCache::getPluginFor (const juce::ValueTree& v) const
{
    const juce::ScopedLock sl (lock);

    for (auto p : activePlugins)
        if (p->state == v)
            return *p;

    return {};
}

Plugin::Ptr PluginCache::getPluginFor (juce::AudioProcessor& ap) const
{
    const juce::ScopedLock sl (lock);

    for (auto p : activePlugins)
        if (p->getWrappedAudioProcessor() == &ap)
            return *p;

    return {};
}

Plugin::Ptr PluginCache::getOrCreatePluginFor (const juce::ValueTree& v)
{
    const juce::ScopedLock sl (lock);

    if (auto f = getPluginFor (v))
        return f;

    if (auto f = edit.engine.getPluginManager().createExistingPlugin (edit, v))
    {
        jassert (juce::MessageManager::getInstance()->currentThreadHasLockedMessageManager()
                  || dynamic_cast<ExternalPlugin*> (f.get()) == nullptr);

        return addPluginToCache (f);
    }

    return {};
}

Plugin::Ptr PluginCache::createNewPlugin (const juce::ValueTree& v)
{
    const juce::ScopedLock sl (lock);
    auto p = addPluginToCache (edit.engine.getPluginManager().createNewPlugin (edit, v));

    // BEATCONNECT MODIFICATIONS START
<<<<<<< HEAD
    std::string test = p.get()->getPluginType().toStdString();
    if (p.get()->getPluginType() == v.getType().toString()) { // untested
        p.get()->state.setProperty(IDs::uniqueId, p.get()->getUniqueId(), nullptr);
=======
    if (p.get()->getPluginType() == v.getType().toString()) {
        // p.get()->state.setProperty(IDs::uniqueId, p.get()->getUniqueId(), nullptr);
>>>>>>> 96fff177
    }
    // BEATCONNECT MODIFICATIONS START

    if (p != nullptr && newPluginAddedCallback != nullptr)
        newPluginAddedCallback (*p);

    return p;
}

Plugin::Ptr PluginCache::createNewPlugin (const juce::String& type, const juce::PluginDescription& desc)
{
    jassert (type.isNotEmpty());

    const juce::ScopedLock sl (lock);
    auto p = addPluginToCache (edit.engine.getPluginManager().createNewPlugin (edit, type, desc));
    // BEATCONNECT MODIFICATIONS START
    p.get()->state.setProperty(IDs::isInstrument, desc.isInstrument, nullptr);

    if (p.get()->getPluginType() == type) {
<<<<<<< HEAD
        p.get()->state.setProperty(IDs::uniqueId, p.get()->getUniqueId(), nullptr);
=======
        // p.get()->state.setProperty(IDs::uniqueId, p.get()->getUniqueId(), nullptr); // =8> To be added back in with PluginPresets: 
>>>>>>> 96fff177
    }
    // BEATCONNECT MODIFICATIONS END

    if (p != nullptr && newPluginAddedCallback != nullptr)
        newPluginAddedCallback (*p);

    return p;
}

Plugin::Array PluginCache::getPlugins() const
{
    const juce::ScopedLock sl (lock);
    return activePlugins;
}

Plugin::Ptr PluginCache::addPluginToCache (Plugin::Ptr p)
{
    if (p == nullptr)
    {
        jassertfalse;
        return {};
    }

    if (auto existing = getPluginFor (p->state))
    {
        jassertfalse;
        return existing;
    }

    jassert (! activePlugins.contains (p));
    activePlugins.add (p);

    return p;
}

void PluginCache::timerCallback()
{
    Plugin::Array toDelete;

    {
        const juce::ScopedLock sl (lock);

        for (int i = activePlugins.size(); --i >= 0;)
        {
            if (auto f = activePlugins.getObjectPointer (i))
            {
                if (f->getReferenceCount() == 1)
                {
                    toDelete.add (f);
                    activePlugins.remove (i);
                }
            }
        }
    }
}

}} // namespace tracktion { inline namespace engine<|MERGE_RESOLUTION|>--- conflicted
+++ resolved
@@ -984,14 +984,9 @@
     auto p = addPluginToCache (edit.engine.getPluginManager().createNewPlugin (edit, v));
 
     // BEATCONNECT MODIFICATIONS START
-<<<<<<< HEAD
     std::string test = p.get()->getPluginType().toStdString();
     if (p.get()->getPluginType() == v.getType().toString()) { // untested
         p.get()->state.setProperty(IDs::uniqueId, p.get()->getUniqueId(), nullptr);
-=======
-    if (p.get()->getPluginType() == v.getType().toString()) {
-        // p.get()->state.setProperty(IDs::uniqueId, p.get()->getUniqueId(), nullptr);
->>>>>>> 96fff177
     }
     // BEATCONNECT MODIFICATIONS START
 
@@ -1011,11 +1006,7 @@
     p.get()->state.setProperty(IDs::isInstrument, desc.isInstrument, nullptr);
 
     if (p.get()->getPluginType() == type) {
-<<<<<<< HEAD
         p.get()->state.setProperty(IDs::uniqueId, p.get()->getUniqueId(), nullptr);
-=======
-        // p.get()->state.setProperty(IDs::uniqueId, p.get()->getUniqueId(), nullptr); // =8> To be added back in with PluginPresets: 
->>>>>>> 96fff177
     }
     // BEATCONNECT MODIFICATIONS END
 
