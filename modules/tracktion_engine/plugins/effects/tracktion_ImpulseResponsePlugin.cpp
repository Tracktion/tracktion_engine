--- conflicted
+++ resolved
@@ -20,12 +20,7 @@
 
     name.referTo (state, IDs::name, um);
     
-<<<<<<< HEAD
     const NormalisableRange frequencyRange { frequencyToMidiNote (10.0f), frequencyToMidiNote (20'000.0f) };
-=======
-    const juce::NormalisableRange frequencyRange { frequencyToMidiNote (2.0f),
-                                                   frequencyToMidiNote (20'000.0f) };
->>>>>>> fa5eb48c
 
     highPassCutoffValue.referTo (state, IDs::highPassFrequency, um, frequencyRange.start);
     lowPassCutoffValue.referTo (state, IDs::lowPassFrequency, um, frequencyRange.end);
@@ -216,14 +211,9 @@
             processorChain.process (context);
 
             // Update params
-<<<<<<< HEAD
             const auto qFactor = qSmoother.skip (numThisTime);
             *hpf = dsp::IIR::ArrayCoefficients<float>::makeHighPass (sampleRate, highFreqSmoother.skip (numThisTime), qFactor);
             *lpf = dsp::IIR::ArrayCoefficients<float>::makeLowPass (sampleRate, lowFreqSmoother.skip (numThisTime), qFactor);
-=======
-            *hpf = juce::dsp::IIR::ArrayCoefficients<float>::makeHighPass (sampleRate, highFreqSmoother.skip (numThisTime));
-            *lpf = juce::dsp::IIR::ArrayCoefficients<float>::makeLowPass (sampleRate, lowFreqSmoother.skip (numThisTime));
->>>>>>> fa5eb48c
             gain.setGainLinear (juce::Decibels::decibelsToGain (gainSmoother.skip (numThisTime)));
 
             numSamplesDone += numThisTime;
@@ -236,14 +226,9 @@
     else
     {
         // Update params
-<<<<<<< HEAD
         const auto qFactor = qSmoother.getCurrentValue();
         *hpf = dsp::IIR::ArrayCoefficients<float>::makeHighPass (sampleRate, highFreqSmoother.getCurrentValue(), qFactor);
         *lpf = dsp::IIR::ArrayCoefficients<float>::makeLowPass (sampleRate, lowFreqSmoother.getCurrentValue(), qFactor);
-=======
-        *hpf = juce::dsp::IIR::ArrayCoefficients<float>::makeHighPass (sampleRate, highFreqSmoother.getCurrentValue());
-        *lpf = juce::dsp::IIR::ArrayCoefficients<float>::makeLowPass (sampleRate, lowFreqSmoother.getCurrentValue());
->>>>>>> fa5eb48c
         gain.setGainLinear (juce::Decibels::decibelsToGain (gainSmoother.getCurrentValue()));
 
         juce::dsp::AudioBlock<float> inOutBlock (*fc.destBuffer);
@@ -268,11 +253,7 @@
 
 void ImpulseResponsePlugin::restorePluginStateFromValueTree (const juce::ValueTree& v)
 {
-<<<<<<< HEAD
     CachedValue<float>* cvsFloat[] = { &gainValue, &highPassCutoffValue, &lowPassCutoffValue, &mixValue, &qValue, nullptr };
-=======
-    juce::CachedValue<float>* cvsFloat[] = { &gainValue, &highPassCutoffValue, &lowPassCutoffValue, &mixValue, nullptr };
->>>>>>> fa5eb48c
     copyPropertiesToNullTerminatedCachedValues (v, cvsFloat);
 
     state.setProperty (IDs::name, v[IDs::name], getUndoManager());
