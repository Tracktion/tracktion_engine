--- conflicted
+++ resolved
@@ -56,7 +56,6 @@
     /** Returns the list of currently active engines. */
     static juce::Array<Engine*> getEngines();
 
-<<<<<<< HEAD
     // BEATCONNECT MODIFICATION START
     struct FifoBundle
     {
@@ -72,28 +71,6 @@
     void destroyFifoBundle(const juce::Uuid& p_FifoID);
     // BEATCONNECT MODIFICATION END
 
-    TemporaryFileManager& getTemporaryFileManager() const;
-    AudioFileFormatManager& getAudioFileFormatManager() const;
-    PropertyStorage& getPropertyStorage() const;
-    UIBehaviour& getUIBehaviour() const;
-    EngineBehaviour& getEngineBehaviour() const;
-    DeviceManager& getDeviceManager() const;
-    MidiProgramManager& getMidiProgramManager() const;
-    ExternalControllerManager& getExternalControllerManager() const;
-    RenderManager& getRenderManager() const;
-    BackgroundJobManager& getBackgroundJobs() const;
-    AudioFileManager& getAudioFileManager() const;
-    MidiLearnState& getMidiLearnState() const;
-    PluginManager& getPluginManager() const;
-    EditDeleter& getEditDeleter() const;
-    RecordingThumbnailManager& getRecordingThumbnailManager() const;
-    WaveInputRecordingThread& getWaveInputRecordingThread() const;
-    ActiveEdits& getActiveEdits() const noexcept;
-    GrooveTemplateManager& getGrooveTemplateManager();
-    CompFactory& getCompFactory() const;
-    WarpTimeFactory& getWarpTimeFactory() const;
-    ProjectManager& getProjectManager() const;
-=======
     TemporaryFileManager& getTemporaryFileManager() const;              ///< Returns the TemporaryFileManager allowing to handle the default app and user temporary folders.
     AudioFileFormatManager& getAudioFileFormatManager() const;          ///< Returns the AudioFileFormatManager that maintains a list of available audio file formats.
     PropertyStorage& getPropertyStorage() const;                        ///< Returns the PropertyStorage user settings customisable XML file.
@@ -115,7 +92,6 @@
     CompFactory& getCompFactory() const;                                ///< Returns the CompFactory instance.
     WarpTimeFactory& getWarpTimeFactory() const;                        ///< Returns the WarpTimeFactory instance.
     ProjectManager& getProjectManager() const;                          ///< Returns the ProjectManager instance.
->>>>>>> 11345930
 
     using WeakRef = juce::WeakReference<Engine>;
 
