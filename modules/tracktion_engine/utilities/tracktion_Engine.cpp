--- conflicted
+++ resolved
@@ -261,7 +261,6 @@
     return *warpTimeFactory;
 }
 
-<<<<<<< HEAD
 // BEATCONNECT MODIFICATION START
 Engine::FifoBundle::FifoBundle(const double p_PunchIn, const juce::Array<AudioTrack*>&& p_Tracks)
 : m_PunchIn(p_PunchIn)
@@ -311,12 +310,9 @@
 }
 // BEATCONNECT MODIFICATION END
 
-}
-=======
 bool EngineBehaviour::shouldLoadPlugin (ExternalPlugin& p)
 {
     return p.edit.shouldLoadPlugins();
 }
 
-}} // namespace tracktion { inline namespace engine
->>>>>>> 11345930
+}} // namespace tracktion { inline namespace engine