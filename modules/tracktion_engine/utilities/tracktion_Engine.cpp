--- conflicted
+++ resolved
@@ -14,9 +14,9 @@
 static Engine* instance = nullptr;
 static juce::Array<Engine*> engines;
 
-Engine::Engine (std::unique_ptr<PropertyStorage> ps, 
-                std::unique_ptr<UIBehaviour> ub, 
-                std::unique_ptr<EngineBehaviour> eb, 
+Engine::Engine (std::unique_ptr<PropertyStorage> ps,
+                std::unique_ptr<UIBehaviour> ub,
+                std::unique_ptr<EngineBehaviour> eb,
                 const std::shared_ptr<juce::AudioDeviceManager>& devMgr)
 {
     instance = this;
@@ -38,9 +38,9 @@
     initialise(devMgr);
 }
 
-Engine::Engine (juce::String applicationName, 
-                std::unique_ptr<UIBehaviour> ub, 
-                std::unique_ptr<EngineBehaviour> eb, 
+Engine::Engine (juce::String applicationName,
+                std::unique_ptr<UIBehaviour> ub,
+                std::unique_ptr<EngineBehaviour> eb,
                 const std::shared_ptr<juce::AudioDeviceManager>& devMgr) : Engine (std::make_unique<PropertyStorage> (applicationName), std::move (ub), std::move (eb), devMgr)
 {
 }
@@ -53,25 +53,6 @@
 {
     Selectable::initialise();
     AudioScratchBuffer::initialise();
-<<<<<<< HEAD
-    
-    projectManager.reset (new ProjectManager (*this));
-    activeEdits.reset (new ActiveEdits());
-    temporaryFileManager.reset (new TemporaryFileManager (*this));
-    recordingThumbnailManager.reset (new RecordingThumbnailManager (*this));
-    waveInputRecordingThread.reset (new WaveInputRecordingThread (*this));
-    editDeleter.reset (new EditDeleter());
-    audioFileFormatManager.reset (new AudioFileFormatManager());
-    midiLearnState.reset (new MidiLearnState (*this));
-    renderManager.reset (new RenderManager (*this));
-    audioFileManager.reset (new AudioFileManager (*this));
-    deviceManager.reset (new DeviceManager (*this, devMgr));
-    midiProgramManager.reset (new MidiProgramManager (*this));
-
-    externalControllerManager.reset (new ExternalControllerManager (*this));
-    backgroundJobManager.reset (new BackgroundJobManager());
-    pluginManager.reset (new PluginManager (*this));
-=======
 
     projectManager             = std::make_unique<ProjectManager> (*this);
     activeEdits                = std::unique_ptr<ActiveEdits> (new ActiveEdits());
@@ -88,7 +69,6 @@
     externalControllerManager  = std::unique_ptr<ExternalControllerManager> (new ExternalControllerManager (*this));
     backgroundJobManager       = std::make_unique<BackgroundJobManager>();
     pluginManager              = std::make_unique<PluginManager> (*this);
->>>>>>> f2ae3c83
 
     if (engineBehaviour->autoInitialiseDeviceManager())
     {
