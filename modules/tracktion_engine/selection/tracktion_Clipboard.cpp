--- conflicted
+++ resolved
@@ -386,16 +386,7 @@
             {
                 if (sourceItem->isMidi())
                 {
-<<<<<<< HEAD
-                    if (! pastingInToClipLauncher)
-                        clipOwner = targetTrack;
-
-                    if (sourceItem->isMidi())
-                    {
-                        int targetSlotIndex = -1;
-=======
                     int targetSlotIndex = -1;
->>>>>>> d76774ec
 
                     if (auto targetSlot = dynamic_cast<ClipSlot*> (clipOwner))
                         targetSlotIndex = findClipSlotIndex (*targetSlot);
@@ -484,9 +475,6 @@
 
                             auto idx = list.getClipSlots().indexOf (slot) + 1;
 
-<<<<<<< HEAD
-                    if (! pastingInToClipLauncher)
-=======
                             for (auto t : getAudioTracks (at.edit))
                                 t->getClipSlotList().ensureNumberOfSlots (idx + 1);
 
@@ -494,17 +482,13 @@
                         }
                     }
                     else
->>>>>>> d76774ec
                     {
                         if (pastingOptions.separateTracks)
                             ++targetTrackIndex;
                         else
                             startTime = newClipEndTime;
-<<<<<<< HEAD
-=======
 
                         clipOwner = getOrInsertAudioTrackNearestIndex (options.edit, targetTrackIndex);
->>>>>>> d76774ec
                     }
                 }
             }
