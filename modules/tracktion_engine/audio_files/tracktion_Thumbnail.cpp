--- conflicted
+++ resolved
@@ -875,7 +875,6 @@
     }
 }
 
-<<<<<<< HEAD
 /*BEATCONNECT MODIFICATION START*/
 
 void TracktionThumbnail::getPacketDetails(float& startTime, float& endTime, int& sizeInBytes, int& numberOfThumbSamplesPerChannel)
@@ -948,7 +947,4 @@
 }
 /*BEATCONNECT MODIFICATION END*/
 
-}
-=======
-}} // namespace tracktion { inline namespace engine
->>>>>>> 11345930
+}} // namespace tracktion { inline namespace engine