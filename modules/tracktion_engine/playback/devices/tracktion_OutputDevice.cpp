/*
    ,--.                     ,--.     ,--.  ,--.
  ,-'  '-.,--.--.,--,--.,---.|  |,-.,-'  '-.`--' ,---. ,--,--,      Copyright 2024
  '-.  .-'|  .--' ,-.  | .--'|     /'-.  .-',--.| .-. ||      \   Tracktion Software
    |  |  |  |  \ '-'  \ `--.|  \  \  |  |  |  |' '-' '|  ||  |       Corporation
    `---' `--'   `--`--'`---'`--'`--' `---' `--' `---' `--''--'    www.tracktion.com

    Tracktion Engine uses a GPL/commercial licence - see LICENCE.md for details.
*/

namespace tracktion { inline namespace engine
{

OutputDevice::OutputDevice (Engine& e, juce::String t, juce::String n, juce::String idToUse)
   : engine (e), type (t),
     deviceID ("out_" + juce::String::toHexString ((t + idToUse).hashCode())),
     name (n)
{
    alias = engine.getPropertyStorage().getPropertyItem (SettingID::invalid, getAliasPropName());
}

OutputDevice::~OutputDevice()
{
}

juce::String OutputDevice::getAliasPropName() const
{
    return type + "out_" + name + "_alias";
}

juce::String OutputDevice::getName() const
{
    return name;
}

juce::String OutputDevice::getAlias() const
{
    if (alias.isNotEmpty())
        return alias;

    return getName();
}

void OutputDevice::setAlias (const juce::String& a)
{
    if (alias != a)
    {
        alias = a.substring (0, 40).trim();

        if (alias == getName())
            alias = {};

        if (alias.isNotEmpty())
            engine.getPropertyStorage().setPropertyItem (SettingID::invalid, getAliasPropName(), alias);
        else
            engine.getPropertyStorage().removePropertyItem (SettingID::invalid, getAliasPropName());

        changed();
    }
}

juce::String OutputDevice::getSelectableDescription()
{
<<<<<<< HEAD
    return name + " (" + type + ")";
}

juce::String OutputDevice::getDeviceID() const
{
    auto n = getName();

    if (isMidi())
        n += TRANS("MIDI");
    else
        n += engine.getDeviceManager().deviceManager->getCurrentAudioDeviceType();

    return juce::String::toHexString (n.hashCode());
=======
    return name + " (" + TRANS(type) + ")";
>>>>>>> f2ae3c83
}

bool OutputDevice::isEnabled() const
{
    return enabled;
}

//==============================================================================
OutputDeviceInstance::OutputDeviceInstance (OutputDevice& d, EditPlaybackContext& c)
    : owner (d), context (c), edit (c.edit)
{
}

OutputDeviceInstance::~OutputDeviceInstance()
{
}

}} // namespace tracktion { inline namespace engine<|MERGE_RESOLUTION|>--- conflicted
+++ resolved
@@ -61,8 +61,7 @@
 
 juce::String OutputDevice::getSelectableDescription()
 {
-<<<<<<< HEAD
-    return name + " (" + type + ")";
+    return name + " (" + TRANS(type) + ")";
 }
 
 juce::String OutputDevice::getDeviceID() const
@@ -75,9 +74,6 @@
         n += engine.getDeviceManager().deviceManager->getCurrentAudioDeviceType();
 
     return juce::String::toHexString (n.hashCode());
-=======
-    return name + " (" + TRANS(type) + ")";
->>>>>>> f2ae3c83
 }
 
 bool OutputDevice::isEnabled() const
