/*
    ,--.                     ,--.     ,--.  ,--.
  ,-'  '-.,--.--.,--,--.,---.|  |,-.,-'  '-.`--' ,---. ,--,--,      Copyright 2024
  '-.  .-'|  .--' ,-.  | .--'|     /'-.  .-',--.| .-. ||      \   Tracktion Software
    |  |  |  |  \ '-'  \ `--.|  \  \  |  |  |  |' '-' '|  ||  |       Corporation
    `---' `--'   `--`--'`---'`--'`--' `---' `--' `---' `--''--'    www.tracktion.com

    Tracktion Engine uses a GPL/commercial licence - see LICENCE.md for details.
*/

namespace tracktion { inline namespace engine
{

class HostedAudioDeviceInterface;


//==============================================================================
/**
*/
class DeviceManager     : public juce::ChangeBroadcaster,
                          public juce::ChangeListener,
                          private juce::AudioIODeviceCallback,
                          private juce::AsyncUpdater,
                          private juce::Timer
{
    friend class Engine;
    DeviceManager (Engine&, const std::shared_ptr<juce::AudioDeviceManager>& devMgr = nullptr);

public:
    //==============================================================================
    ~DeviceManager() override;

    static constexpr int defaultNumChannelsToOpen = 512;

    void initialise (int defaultNumInputChannelsToOpen  = defaultNumChannelsToOpen,
                     int defaultNumOutputChannelsToOpen = defaultNumChannelsToOpen);
    void closeDevices();
    void saveSettings();

    void resetToDefaults (bool deviceSettings,
                          bool resetInputDevices,
                          bool resetOutputDevices,
                          bool latencySettings,
                          bool mixSettings);

    void rescanMidiDeviceList();
    void rescanWaveDeviceList();

    int getMidiDeviceScanIntervalSeconds() const        { return midiRescanIntervalSeconds; }
    void setMidiDeviceScanIntervalSeconds (int intervalSeconds);

    //==============================================================================
    double getSampleRate() const;
    int getBitDepth() const;
    int getBlockSize() const;
    TimeDuration getBlockLength() const;
    double getBlockSizeMs() const;
    double getOutputLatencySeconds() const;

    // get a time by which recordings should be shifted to sync up with active output channels
    double getRecordAdjustmentMs();
    int getRecordAdjustmentSamples();

    //==============================================================================
    float getCpuUsage() const noexcept                  { return (float) currentCpuUsage; }

    // Sets an upper limit on the proportion of CPU time being used - if getCpuUsage() exceeds this,
    // the processing will be muted to keep the system running. Defaults to 0.98
    void setCpuLimitBeforeMuting (double newLimit)      { jassert (newLimit > 0); cpuLimitBeforeMuting = newLimit; }

    PerformanceMeasurement::Statistics getCPUStatistics() const;
    void restCPUStatistics();

    void updateNumCPUs(); // should be called when active num CPUs is changed

    //==============================================================================
    /** If set to true, clips the output at 0.0. */
    void enableOutputClipping (bool clipOutput);

    /** Checks if the output has clipped.
        @param reset    Resets the clipped flag
    */
    bool hasOutputClipped (bool reset);


    //==============================================================================
    /** If you are using the engine in a plugin or an application
        that accesses the audio device directly, use this interface
        to pass audio and midi to the DeviceManager.
    */
    HostedAudioDeviceInterface& getHostedAudioDeviceInterface();

    /** Returns true if the hosted interface is available and in use. */
    bool isHostedAudioDeviceInterfaceInUse() const;

    /** Removes the hosted audio device.
        You shouldn't normally need to call this but can be useful for running tests.
        Afterwards, you'll need to call initialise again.
    */
    void removeHostedAudioDeviceInterface();

    //==============================================================================
    // list of all input devices..
    int getNumInputDevices() const;
    InputDevice* getInputDevice (int index) const;

    int getNumOutputDevices() const;
    OutputDevice* getOutputDeviceAt (int index) const;

    InputDevice* findInputDeviceForID (const juce::String& id) const;
    InputDevice* findInputDeviceWithName (const juce::String& name) const;
    std::shared_ptr<MidiInputDevice> findMidiInputDeviceForID (const juce::String& id) const;

    OutputDevice* findOutputDeviceForID (const juce::String& id) const;
    OutputDevice* findOutputDeviceWithName (const juce::String& name) const;

    //==============================================================================
    int getNumWaveOutDevices() const                            { return waveOutputs.size(); }
    WaveOutputDevice* getWaveOutDevice (int index) const        { return waveOutputs[index]; }

    void setDefaultWaveOutDevice (juce::String deviceID);
    WaveOutputDevice* getDefaultWaveOutDevice() const;
    juce::String getDefaultWaveOutDeviceID() const              { return defaultWaveOutID; }

    int getNumWaveInDevices() const                             { return waveInputs.size(); }
    WaveInputDevice* getWaveInDevice (int index) const          { return waveInputs[index]; }

    void setDefaultWaveInDevice (juce::String deviceID);
    WaveInputDevice* getDefaultWaveInDevice() const;
    juce::String getDefaultWaveInDeviceID() const               { return defaultWaveInID; }

    std::vector<WaveOutputDevice*> getWaveOutputDevices();
    void setWaveOutChannelsEnabled (const std::vector<ChannelIndex>&, bool);
    void setDeviceOutChannelStereo (int channelNum, bool isStereoPair);
    bool isDeviceOutChannelStereo (int chan) const              { return ! outMonoChans[chan / 2]; }
    bool isDeviceOutEnabled (int chanNum)                       { return outEnabled[chanNum]; }

    std::vector<WaveInputDevice*> getWaveInputDevices();
    void setWaveInChannelsEnabled (const std::vector<ChannelIndex>&, bool);
    void setDeviceInChannelStereo (int channelNum, bool isStereoPair);
    bool isDeviceInChannelStereo (int chan) const               { return inStereoChans[chan / 2]; }
    bool isDeviceInEnabled (int chanNum)                        { return inEnabled[chanNum]; }

    void enableAllWaveInputs();
    void enableAllWaveOutputs();

    void setAllWaveInputsToStereoPair();
    void setAllWaveOutputsToStereoPair();

    //==============================================================================
    int getNumMidiOutDevices() const                            { return (int) midiOutputs.size(); }
    MidiOutputDevice* getMidiOutDevice (int index) const        { return index >= 0 && index < (int) midiOutputs.size() ? midiOutputs[(size_t) index].get() : nullptr; }

    void setDefaultMidiOutDevice (juce::String deviceID);
    MidiOutputDevice* getDefaultMidiOutDevice() const;
    juce::String getDefaultMidiOutDeviceID() const              { return defaultMidiOutID; }

    int getNumMidiInDevices() const;
    std::shared_ptr<MidiInputDevice> getMidiInDevice (int index) const;

    std::vector<std::shared_ptr<MidiInputDevice>> getMidiInDevices() const;

    void setDefaultMidiInDevice (juce::String deviceID);
    MidiInputDevice* getDefaultMidiInDevice() const;
    juce::String getDefaultMidiInDeviceID() const               { return defaultMidiInID; }

    void injectMIDIMessageToDefaultDevice (const juce::MidiMessage&);
    void broadcastMessageToAllVirtualDevices (PhysicalMidiInputDevice&, const juce::MidiMessage&);

    void broadcastStreamTimeToMidiDevices (double streamTime);
    bool shouldSendMidiTimecode() const noexcept                { return sendMidiTimecode; }

    /** Returns the current block's stream time.
        This shouldn't really be used and may be removed in future.
    */
    double getCurrentStreamTime() const noexcept                { return streamTime; }

    bool isMSWavetableSynthPresent() const;

    /** Changes to the devices get applied asyncronously so this function can be called to trigger any pending updates to be flushed. */
    void dispatchPendingUpdates();

    //==============================================================================
    void checkDefaultDevicesAreValid();

    static juce::String getDefaultAudioOutDeviceName (bool translated);
    static juce::String getDefaultMidiOutDeviceName (bool translated);

    static juce::String getDefaultAudioInDeviceName (bool translated);
    static juce::String getDefaultMidiInDeviceName (bool translated);

    juce::Result createVirtualMidiDevice (const juce::String& name);
    void deleteVirtualMidiDevice (VirtualMidiInputDevice&);

    Engine& engine;

    //==============================================================================
    /**
        Subclass of an AudioDeviceManager which can be used to avoid adding the
        system audio devices in plugin builds.
        @see EngineBehaviour::addSystemAudioIODeviceTypes
    */
    struct TracktionEngineAudioDeviceManager  : public juce::AudioDeviceManager
    {
        TracktionEngineAudioDeviceManager (Engine&);
        void createAudioDeviceTypes (juce::OwnedArray<juce::AudioIODeviceType>&) override;

        Engine& engine;
    };

    TracktionEngineAudioDeviceManager deviceManager { engine };

    //==============================================================================
    std::unique_ptr<HostedAudioDeviceInterface> hostedAudioDeviceInterface;
<<<<<<< HEAD
    std::shared_ptr<juce::AudioDeviceManager> deviceManager;
=======
>>>>>>> f2ae3c83

    std::vector<std::shared_ptr<MidiInputDevice>> midiInputs; // Only thread-safe from the message thread
    std::vector<std::shared_ptr<MidiOutputDevice>> midiOutputs;

    juce::OwnedArray<WaveInputDevice> waveInputs;
    juce::OwnedArray<WaveOutputDevice> waveOutputs;

    //==============================================================================
    void addContext (EditPlaybackContext*);
    void removeContext (EditPlaybackContext*);

    //==============================================================================
    /** Sets a global processor to be applied to the output.
        This can be used to set a limiter or similar on the whole ouput.
        It shouldn't be used for musical effects.
    */
    void setGlobalOutputAudioProcessor (std::unique_ptr<juce::AudioProcessor>);

    /** Returns a previously set globalOutputAudioProcessor. */
    juce::AudioProcessor* getGlobalOutputAudioProcessor() const     { return globalOutputAudioProcessor.get(); }

    /** If this is set, it will get called (possibly on the midi thread) when incoming
        messages seem to be unused. May want to use it to warn the user.
    */
    std::function<void(InputDevice*)> warnOfWastedMidiMessagesFunction;


private:
    //==============================================================================
    bool finishedInitialising = false;
    bool sendMidiTimecode = false;

    std::atomic<double> currentCpuUsage { 0 }, streamTime { 0 }, cpuLimitBeforeMuting { 0.98 };
    std::atomic<bool> isSuspended { true }, outputHasClipped { false }, outputClippingEnabled { false };
    double currentLatencyMs = 0, outputLatencyTime = 0, currentSampleRate = 0;
    int maxBlockSize = 0;

    int defaultNumInputChannelsToOpen = 512, defaultNumOutputChannelsToOpen = 512;
    juce::BigInteger outEnabled, inEnabled, activeOutChannels, outMonoChans, inStereoChans;
    juce::String defaultWaveOutID, defaultMidiOutID, defaultWaveInID, defaultMidiInID;

    int midiRescanIntervalSeconds = 4;
    bool onlyRescanMidiOnHardwareChange = true;

    struct MIDIDeviceList;
    std::unique_ptr<MIDIDeviceList> lastMIDIDeviceList;

    struct AvailableWaveDeviceList;
    std::unique_ptr<AvailableWaveDeviceList> lastAvailableWaveDeviceList;

    struct PrepareToStartCaller;
    std::unique_ptr<PrepareToStartCaller> prepareToStartCaller;

    std::shared_mutex contextLock;
    juce::Array<EditPlaybackContext*> activeContexts;
    std::unique_ptr<juce::AudioProcessor> globalOutputAudioProcessor;
    juce::HeapBlock<const float*> inputChannelsScratch;
    juce::HeapBlock<float*> outputChannelsScratch;

    mutable std::shared_mutex midiInputsMutex;

   #if JUCE_ANDROID
    ScopedSteadyLoad::Context steadyLoadContext;
   #endif

    PerformanceMeasurement performanceMeasurement { "tracktion_engine::DeviceManager", -1, false };
    crill::seqlock_object<PerformanceMeasurement::Statistics> performanceStats;
    std::atomic<bool> clearStatsFlag { false };

    void applyNewMidiDeviceList();
    void restartMidiCheckTimer();

    void clearAllContextDevices();
    void reloadAllContextDevices();

    void loadSettings();
    void sanityCheckEnabledChannels();

    bool usesHardwareMidiDevices();
    void timerCallback() override;

    void handleAsyncUpdate() override;
    void changeListenerCallback (juce::ChangeBroadcaster*) override;

    void audioDeviceIOCallbackWithContext (const float* const* inputChannelData, int totalNumInputChannels,
                                           float* const* outputChannelData, int totalNumOutputChannels, int numSamples,
                                           const juce::AudioIODeviceCallbackContext&) override;
    void audioDeviceAboutToStart (juce::AudioIODevice*) override;
    void audioDeviceStopped() override;
    void prepareToStart();

    void audioDeviceIOCallbackInternal (const float* const* inputChannelData, int numInputChannels,
                                        float* const* outputChannelData, int totalNumOutputChannels,
                                        int numSamples);

    JUCE_DECLARE_NON_COPYABLE_WITH_LEAK_DETECTOR (DeviceManager)
};

}} // namespace tracktion { inline namespace engine<|MERGE_RESOLUTION|>--- conflicted
+++ resolved
@@ -190,7 +190,42 @@
     static juce::String getDefaultMidiInDeviceName (bool translated);
 
     juce::Result createVirtualMidiDevice (const juce::String& name);
-    void deleteVirtualMidiDevice (VirtualMidiInputDevice&);
+    void deleteVirtualMidiDevice (VirtualMidiInputDevice*);
+
+    // get a time by which recordings should be shifted to sync up with active output channels
+    double getRecordAdjustmentMs();
+    int getRecordAdjustmentSamples();
+
+    double getOutputLatencySeconds() const;
+
+    std::unique_ptr<HostedAudioDeviceInterface> hostedAudioDeviceInterface;
+    std::shared_ptr<juce::AudioDeviceManager> deviceManager;
+
+    juce::OwnedArray<MidiInputDevice, juce::CriticalSection> midiInputs;
+    juce::OwnedArray<MidiOutputDevice> midiOutputs;
+    juce::OwnedArray<WaveInputDevice> waveInputs;
+    juce::OwnedArray<WaveOutputDevice> waveOutputs;
+
+    void addContext (EditPlaybackContext*);
+    void removeContext (EditPlaybackContext*);
+
+    void clearAllContextDevices();
+    void reloadAllContextDevices();
+
+    struct ContextDeviceListRebuilder
+    {
+        ContextDeviceListRebuilder (DeviceManager&);
+        ~ContextDeviceListRebuilder();
+
+        DeviceManager& dm;
+    };
+
+    void setGlobalOutputAudioProcessor (juce::AudioProcessor*);
+    juce::AudioProcessor* getGlobalOutputAudioProcessor() const { return globalOutputAudioProcessor.get(); }
+
+    // If this is set, it will get called (possibly on the midi thread) when incoming
+    // messages seem to be unused. May want to use it to warn the user.
+    std::function<void(InputDevice*)> warnOfWastedMidiMessagesFunction;
 
     Engine& engine;
 
@@ -212,10 +247,6 @@
 
     //==============================================================================
     std::unique_ptr<HostedAudioDeviceInterface> hostedAudioDeviceInterface;
-<<<<<<< HEAD
-    std::shared_ptr<juce::AudioDeviceManager> deviceManager;
-=======
->>>>>>> f2ae3c83
 
     std::vector<std::shared_ptr<MidiInputDevice>> midiInputs; // Only thread-safe from the message thread
     std::vector<std::shared_ptr<MidiOutputDevice>> midiOutputs;
