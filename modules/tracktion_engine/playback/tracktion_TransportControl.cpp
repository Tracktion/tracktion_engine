/*
    ,--.                     ,--.     ,--.  ,--.
  ,-'  '-.,--.--.,--,--.,---.|  |,-.,-'  '-.`--' ,---. ,--,--,      Copyright 2018
  '-.  .-'|  .--' ,-.  | .--'|     /'-.  .-',--.| .-. ||      \   Tracktion Software
    |  |  |  |  \ '-'  \ `--.|  \  \  |  |  |  |' '-' '|  ||  |       Corporation
    `---' `--'   `--`--'`---'`--'`--' `---' `--' `---' `--''--'    www.tracktion.com

    Tracktion Engine uses a GPL/commercial licence - see LICENCE.md for details.
*/

<<<<<<< HEAD
#ifndef TRACKTION_FORCE_HEADLESS
  #define TRACKTION_FORCE_HEADLESS 0
#endif

namespace tracktion_engine
=======
namespace tracktion { inline namespace engine
>>>>>>> 8a44244d
{

namespace IDs
{
    #define DECLARE_ID(name)  const juce::Identifier name (#name);

    DECLARE_ID (safeRecording)
    DECLARE_ID (discardRecordings)
    DECLARE_ID (clearDevices)
    DECLARE_ID (justSendMMCIfEnabled)
    DECLARE_ID (canSendMMCStop)
    DECLARE_ID (invertReturnToStartPosSelection)
    DECLARE_ID (allowRecordingIfNoInputsArmed)
    DECLARE_ID (clearDevicesOnStop)
    DECLARE_ID (updatingFromPlayHead)
    DECLARE_ID (scrubInterval)

    DECLARE_ID (userDragging)
    DECLARE_ID (lastUserDragTime)
    DECLARE_ID (cursorPosAtPlayStart)
    DECLARE_ID (reallocationInhibitors)
    DECLARE_ID (playbackContextAllocation)

    DECLARE_ID (rewindButtonDown)
    DECLARE_ID (fastForwardButtonDown)
    DECLARE_ID (nudgeLeftCount)
    DECLARE_ID (nudgeRightCount)

    DECLARE_ID (videoPosition)
    DECLARE_ID (forceVideoJump)

    #undef DECLARE_ID
}

namespace TransportHelpers
{
    inline TimePosition snapTime (TransportControl& tc, TimePosition t, bool invertSnap)
    {
        return (tc.snapToTimecode ^ invertSnap) ? tc.getSnapType().roundTimeNearest (t, tc.edit.tempoSequence)
                                                : t;
    }

    inline TimePosition snapTimeUp (TransportControl& tc, TimePosition t, bool invertSnap)
    {
        return (tc.snapToTimecode ^ invertSnap) ? tc.getSnapType().roundTimeUp (t, tc.edit.tempoSequence)
                                                : t;
    }

    inline TimePosition snapTimeDown (TransportControl& tc, TimePosition t, bool invertSnap)
    {
        return (tc.snapToTimecode ^ invertSnap) ? tc.getSnapType().roundTimeDown (t, tc.edit.tempoSequence)
                                                : t;
    }
}


//==============================================================================
/**
    Represents the state of an Edit's transport.
*/
struct TransportControl::TransportState : private juce::ValueTree::Listener
{
    TransportState (TransportControl& tc, juce::ValueTree transportStateToUse)
        : state (transportStateToUse), transport (tc)
    {
        juce::UndoManager* um = nullptr;

        playing.referTo (transientState, IDs::playing, um);
        recording.referTo (transientState, IDs::recording, um);
        safeRecording.referTo (transientState, IDs::safeRecording, um);

        discardRecordings.referTo (transientState, IDs::discardRecordings, um);
        clearDevices.referTo (transientState, IDs::clearDevices, um);
        justSendMMCIfEnabled.referTo (transientState, IDs::justSendMMCIfEnabled, um);
        canSendMMCStop.referTo (transientState, IDs::canSendMMCStop, um);
        invertReturnToStartPosSelection.referTo (transientState, IDs::invertReturnToStartPosSelection, um);
        allowRecordingIfNoInputsArmed.referTo (transientState, IDs::allowRecordingIfNoInputsArmed, um);
        clearDevicesOnStop.referTo (transientState, IDs::clearDevicesOnStop, um);
        updatingFromPlayHead.referTo (transientState, IDs::updatingFromPlayHead, um);

        startTime.referTo (transientState, IDs::startTime, um);
        endTime.referTo (transientState, IDs::endTime, um);
        userDragging.referTo (transientState, IDs::userDragging, um);
        lastUserDragTime.referTo (transientState, IDs::lastUserDragTime, um);
        cursorPosAtPlayStart.referTo (transientState, IDs::cursorPosAtPlayStart, um, -1000_tp);
        reallocationInhibitors.referTo (transientState, IDs::reallocationInhibitors, um);
        playbackContextAllocation.referTo (transientState, IDs::playbackContextAllocation, um);

        rewindButtonDown.referTo (transientState, IDs::rewindButtonDown, um);
        fastForwardButtonDown.referTo (transientState, IDs::fastForwardButtonDown, um);
        nudgeLeftCount.referTo (transientState, IDs::nudgeLeftCount, um);
        nudgeRightCount.referTo (transientState, IDs::nudgeRightCount, um);

        videoPosition.referTo (transientState, IDs::videoPosition, um);
        forceVideoJump.referTo (transientState, IDs::forceVideoJump, um);
        
        // CachedValues need to be set so they aren't using their default values
        // to avoid spurious listener callbacks
        playing = playing.get();
        recording = recording.get();
        safeRecording = safeRecording.get();

        state.addListener (this);
        transientState.addListener (this);
    }

    /** Destructor. */
    ~TransportState() override
    {
        jassert (reallocationInhibitors == 0);
    }

    /** Updates the current video position, calling any listeners. */
    void setVideoPosition (TimePosition time, bool forceJump)
    {
        forceVideoJump = forceJump;
        videoPosition = time;
    }

    //==============================================================================
    /** Start playback from the current transport position. */
    void play (bool justSendMMCIfEnabled_)
    {
        justSendMMCIfEnabled = justSendMMCIfEnabled_;
        playing = true;
    }

    /** Start recording. */
    void record (bool justSendMMCIfEnabled_, bool allowRecordingIfNoInputsArmed_)
    {
        justSendMMCIfEnabled = justSendMMCIfEnabled_;
        allowRecordingIfNoInputsArmed = allowRecordingIfNoInputsArmed_;
        recording = true;
    }

    /** Stop playback/recording. */
    void stop (bool discardRecordings_,
               bool clearDevices_,
               bool canSendMMCStop_,
               bool invertReturnToStartPosSelection_)
    {
        discardRecordings = discardRecordings_;
        clearDevices = clearDevices_;
        canSendMMCStop = canSendMMCStop_;
        invertReturnToStartPosSelection = invertReturnToStartPosSelection_;
        playing = false;
    }

    void updatePositionFromPlayhead (TimePosition newPosition)
    {
        updatingFromPlayHead = true;
        state.setProperty (IDs::position, newPosition.inSeconds(), nullptr);
        updatingFromPlayHead = false;
    }

    void nudgeLeft()
    {
        nudgeLeftCount = ((nudgeLeftCount + 1) % 2);
    }

    void nudgeRight()
    {
        nudgeRightCount = ((nudgeRightCount + 1) % 2);
    }

    //==============================================================================
    juce::CachedValue<bool> playing, recording, safeRecording;
    juce::CachedValue<bool> discardRecordings, clearDevices, justSendMMCIfEnabled, canSendMMCStop,
                            invertReturnToStartPosSelection, allowRecordingIfNoInputsArmed, clearDevicesOnStop;
    juce::CachedValue<bool> userDragging, lastUserDragTime, forceVideoJump, rewindButtonDown, fastForwardButtonDown, updatingFromPlayHead;
    juce::CachedValue<TimePosition> startTime, endTime, cursorPosAtPlayStart;
    juce::CachedValue<TimePosition> videoPosition;
    juce::CachedValue<int> reallocationInhibitors, playbackContextAllocation, nudgeLeftCount, nudgeRightCount;

    juce::ValueTree state, transientState { IDs::TRANSPORT };
    TransportControl& transport;

private:
    bool isInsideRecordingCallback = false;

    void valueTreePropertyChanged (juce::ValueTree& v, const juce::Identifier& i) override
    {
        if (v == state)
        {
            if (i == IDs::position)
            {
                if (! updatingFromPlayHead)
                    transport.performPositionChange();
            }
            else if (i == IDs::looping)
            {
                transport.stopIfRecording();

                auto& ecm = transport.engine.getExternalControllerManager();

                if (ecm.isAttachedToEdit (transport.edit))
                    ecm.loopChanged (state[IDs::looping]);
            }
            else if (i == IDs::snapToTimecode)
            {
                auto& ecm = transport.engine.getExternalControllerManager();

                if (ecm.isAttachedToEdit (transport.edit))
                    ecm.snapChanged (state[IDs::snapToTimecode]);
            }
        }
        else if (v == transientState)
        {
            if (i == IDs::playing)
            {
                playing.forceUpdateOfCachedValue();

                if (playing)
                    transport.performPlay();
                else
                    transport.performStop();

                transport.startedOrStopped();
            }
            else if (i == IDs::recording)
            {
                // This recursion check is to avoid the call to performRecord stopping
                // playback which in turn stops recording as it is trying to be started
                if (isInsideRecordingCallback)
                    return;

                recording.forceUpdateOfCachedValue();

                if (recording)
                {
                    juce::ScopedValueSetter<bool> svs (isInsideRecordingCallback, true);
                    recording = transport.performRecord();
                }

                transport.startedOrStopped();
            }
            else if (i == IDs::playbackContextAllocation)
            {
                transport.listeners.call (&TransportControl::Listener::playbackContextChanged);
            }
            else if (i == IDs::videoPosition)
            {
                videoPosition.forceUpdateOfCachedValue();
                transport.listeners.call (&TransportControl::Listener::setVideoPosition, videoPosition.get(), forceVideoJump);
            }
            else if (i == IDs::rewindButtonDown)
            {
                fastForwardButtonDown = false;
                rewindButtonDown.forceUpdateOfCachedValue();
                transport.performRewindButtonChanged();
            }
            else if (i == IDs::fastForwardButtonDown)
            {
                rewindButtonDown = false;
                fastForwardButtonDown.forceUpdateOfCachedValue();
                transport.performFastForwardButtonChanged();
            }
            else if (i == IDs::nudgeLeftCount)
            {
                transport.performNudgeLeft();
            }
            else if (i == IDs::nudgeRightCount)
            {
                transport.performNudgeRight();
            }
        }
    }

    void valueTreeChildAdded (juce::ValueTree&, juce::ValueTree&) override {}
    void valueTreeChildRemoved (juce::ValueTree&, juce::ValueTree&, int) override {}
    void valueTreeChildOrderChanged (juce::ValueTree&, int, int) override {}
    void valueTreeParentChanged (juce::ValueTree&) override {}
};

//==============================================================================
struct TransportControl::SectionPlayer  : private Timer
{
    SectionPlayer (TransportControl& tc, TimeRange sectionToPlay)
        : transport (tc), section (sectionToPlay),
          originalTransportTime (tc.getCurrentPosition()),
          wasLooping (tc.looping)
    {
        jassert (! sectionToPlay.isEmpty());
        transport.setPosition (sectionToPlay.getStart());
        transport.looping = false;
        transport.play (false);

        startTimerHz (25);
    }

    ~SectionPlayer() override
    {
        if (wasLooping)
            transport.looping = true;
    }

    TransportControl& transport;
    const TimeRange section;
    const double originalTransportTime;
    const bool wasLooping;

    void timerCallback() override
    {
        if (transport.getPosition() > section.getEnd())
            transport.stop (false, false); // Will delete the SectionPlayer
    }
};

//==============================================================================
struct TransportControl::FileFlushTimer  : private Timer
{
    FileFlushTimer (TransportControl& tc)
        : owner (tc)
    {
        startTimer (500);
    }

    void timerCallback() override
    {
        if (owner.edit.isLoading())
            return;

        bool active = juce::Process::isForegroundProcess();

        if (active && forcePurge)
        {
            hasBeenDeactivated = true;
            active = false;
        }
        
        auto canPurge = [this]
        {
            if (owner.isPlaying() || owner.isRecording())
                return false;
            
            return SmartThumbnail::areThumbnailsFullyLoaded (owner.engine);
        };

        if (active != hasBeenDeactivated
            && canPurge())
        {
            hasBeenDeactivated = active;

            if (! active)
            {
                if (! forcePurge)
                    owner.engine.getAudioFileManager().releaseAllFiles();

                TemporaryFileManager::purgeOrphanFreezeAndProxyFiles (owner.edit);
                forcePurge = false;
            }
            else
            {
                owner.engine.getAudioFileManager().checkFilesForChanges();
            }
        }
    }

    TransportControl& owner;
    bool hasBeenDeactivated = false, forcePurge = false;
};

//==============================================================================
struct TransportControl::ButtonRepeater : private Timer
{
    ButtonRepeater (TransportControl& tc, bool isRW)
        : owner (tc), isRewind (isRW)
    {
    }

    void setDown (bool b)
    {
        accel = 1.0;
        lastClickTime = juce::Time::getCurrentTime();

        if (b != isDown)
        {
            isDown = b;

            if (b)
            {
                firstPress = true;
                buttonDownTime = juce::Time::getCurrentTime();
            }

            static int buttsDown = 0;

            if (b)
            {
                ++buttsDown;
                startTimer (20);
                timerCallback();
            }
            else
            {
                --buttsDown;
                stopTimer();
            }

            owner.setUserDragging (buttsDown > 0);
        }
    }

    void nudge()
    {
        setDown (true);
        timerCallback();
        setDown (false);
    }

private:
    TransportControl& owner;
    double accel = 1.0;
    bool isRewind, isDown = false, firstPress = false;
    juce::Time buttonDownTime, lastClickTime;

    void timerCallback() override
    {
        auto now = juce::Time::getCurrentTime();
        double secs = (now - lastClickTime).inSeconds();
        lastClickTime = now;

        if (isRewind)
        {
            // don't respond to both keys at once
            if (owner.ffRepeater->isDown)
                return;

            secs = -secs;
        }

        if (owner.snapToTimecode)
        {
            if ((juce::Time::getCurrentTime() - buttonDownTime).inSeconds() < 0.5)
            {
                if (firstPress)
                {
                    firstPress = false;

                    auto t = owner.getPosition();

                    if (isRewind)
                        t = TransportHelpers::snapTimeDown (owner, t - 1.0e-5s, false);
                    else
                        t = TransportHelpers::snapTimeUp (owner, t + 1.0e-5s, false);

                    owner.setPosition (t);
                }

                return;
            }
        }

        secs *= accel;
        accel = std::min (accel + 0.1, 6.0);

        scrub (owner, secs * 10.0);
    }

    JUCE_DECLARE_NON_COPYABLE_WITH_LEAK_DETECTOR (ButtonRepeater)
};

//==============================================================================
struct TransportControl::PlayHeadWrapper
{
    PlayHeadWrapper (TransportControl& t)
        : transport (t)
    {}
    
    tracktion::graph::PlayHead* getNodePlayHead() const
    {
        return transport.playbackContext ? transport.playbackContext->getNodePlayHead()
                                         : nullptr;
    }
    
    double getSampleRate() const
    {
        return transport.playbackContext ? transport.playbackContext->getSampleRate()
                                         : 44100.0;
    }

    void play()
    {
        if (auto ph = getNodePlayHead())
            ph->play();
    }

    void play (TimeRange timeRange, bool looped)
    {
        if (auto ph = getNodePlayHead())
            ph->play (tracktion::toSamples (timeRange, getSampleRate()), looped);
    }
    
    void setRollInToLoop (TimePosition prerollStartTime)
    {
        if (auto ph = getNodePlayHead())
            ph->setRollInToLoop (tracktion::toSamples (prerollStartTime, getSampleRate()));
    }
    
    void stop()
    {
        if (auto ph = getNodePlayHead())
            ph->stop();
    }
    
    bool isPlaying() const
    {
        if (auto ph = getNodePlayHead())
            return ph->isPlaying();
        
        return false;
    }

    /** Returns the transport position to show in the UI, taking in to account any latency. */
    TimePosition getLiveTransportPosition() const
    {
        if (getNodePlayHead() != nullptr && transport.playbackContext != nullptr && transport.playbackContext->isPlaybackGraphAllocated())
            return transport.playbackContext->getAudibleTimelineTime();

        return getPosition();
    }

    TimePosition getPosition() const
    {
        if (auto ph = getNodePlayHead())
            return TimePosition::fromSamples (ph->getPosition(), getSampleRate());
        
        return {};
    }
    
    TimePosition getUnloopedPosition() const
    {
        if (auto ph = getNodePlayHead())
            return TimePosition::fromSamples (ph->getUnloopedPosition(), getSampleRate());
        
        return {};
    }
    
    void setPosition (TimePosition newPos)
    {
        if (getNodePlayHead() != nullptr)
            transport.playbackContext->postPosition (newPos);
    }
    
    bool isLooping() const
    {
        if (auto ph = getNodePlayHead())
            return ph->isLooping();
        
        return false;
    }
    
    TimeRange getLoopTimes() const
    {
        if (auto ph = getNodePlayHead())
            return tracktion::timeRangeFromSamples (ph->getLoopRange(), getSampleRate());
        
        return {};
    }
    
    void setLoopTimes (bool loop, TimeRange newRange)
    {
        if (auto ph = getNodePlayHead())
            ph->setLoopRange (loop, tracktion::toSamples (newRange, getSampleRate()));
    }
    
    void setUserIsDragging (bool isDragging)
    {
         if (auto ph = getNodePlayHead())
             ph->setUserIsDragging (isDragging);
    }
                              
private:
    TransportControl& transport;
};


//==============================================================================
static juce::Array<TransportControl*, juce::CriticalSection> activeTransportControls;

//==============================================================================
TransportControl::TransportControl (Edit& ed, const juce::ValueTree& v)
    : engine (ed.engine), edit (ed), state (v)
{
    jassert (state.hasType (IDs::TRANSPORT));
    juce::UndoManager* um = nullptr;
    position.referTo (state, IDs::position, um);
    loopPoint1.referTo (state, IDs::loopPoint1, um);
    loopPoint2.referTo (state, IDs::loopPoint2, um);
    snapToTimecode.referTo (state, IDs::snapToTimecode, um, true);
    looping.referTo (state, IDs::looping, um);
    scrubInterval.referTo (state, IDs::scrubInterval, um, 0.1s);

    playHeadWrapper = std::make_unique<PlayHeadWrapper> (*this);
    transportState = std::make_unique<TransportState> (*this, state);

    rwRepeater = std::make_unique<ButtonRepeater> (*this, true);
    ffRepeater = std::make_unique<ButtonRepeater> (*this, false);

    fileFlushTimer = std::make_unique<FileFlushTimer> (*this);

    activeTransportControls.add (this);
    startTimerHz (50);
}

TransportControl::~TransportControl()
{
    activeTransportControls.removeAllInstancesOf (this);
    fileFlushTimer = nullptr;

    CRASH_TRACER
    stop (false, true);
}

//==============================================================================
juce::Array<TransportControl*> TransportControl::getAllActiveTransports (Engine& engine)
{
    juce::Array<TransportControl*> controls;

    for (auto edit : engine.getActiveEdits().getEdits())
        controls.add (&edit->getTransport());

    return controls;
}

int TransportControl::getNumPlayingTransports (Engine& engine)
{
    return engine.getActiveEdits().numTransportsPlaying;
}

void TransportControl::stopAllTransports (Engine& engine, bool discardRecordings, bool clearDevices)
{
    for (auto tc : getAllActiveTransports (engine))
        tc->stop (discardRecordings, clearDevices);
}

std::vector<std::unique_ptr<TransportControl::ScopedContextAllocator>> TransportControl::restartAllTransports (Engine& engine, bool clearDevices)
{
    std::vector<std::unique_ptr<ScopedContextAllocator>> restartHandles;
    
    for (auto tc : getAllActiveTransports (engine))
    {
        std::unique_ptr<ScopedPlaybackRestarter> spr;

        if (clearDevices)
        {
            restartHandles.push_back (std::make_unique<ScopedContextAllocator> (*tc));
            tc->stop (false, true);
            tc->freePlaybackContext();
        }
        else
        {
            tc->stopIfRecording();
        }

        tc->edit.restartPlayback();
    }
    
    return restartHandles;
}

void TransportControl::callRecordingFinishedListeners (InputDeviceInstance& in, Clip::Array recordedClips)
{
    listeners.call (&Listener::recordingFinished, in, recordedClips);
}

TransportControl::PlayingFlag::PlayingFlag (Engine& e) noexcept : engine (e)    { ++engine.getActiveEdits().numTransportsPlaying; }
TransportControl::PlayingFlag::~PlayingFlag() noexcept                          { --engine.getActiveEdits().numTransportsPlaying; }

//==============================================================================
void TransportControl::editHasChanged()
{
    if (transportState->reallocationInhibitors > 0)
    {
        isDelayedChangePending = true;
        return;
    }

    isDelayedChangePending = false;

    if (playbackContext == nullptr)
        return;

    ensureContextAllocated (true);
    engine.getExternalControllerManager().updateAllDevices();
}

bool TransportControl::isAllowedToReallocate() const noexcept
{
    return transportState->reallocationInhibitors <= 0;
}

//==============================================================================
TransportControl::ReallocationInhibitor::ReallocationInhibitor (TransportControl& tc)
    : transport (tc)
{
    auto& inhibitors = transport.transportState->reallocationInhibitors;
    inhibitors = inhibitors + 1;
}

TransportControl::ReallocationInhibitor::~ReallocationInhibitor()
{
    auto& inhibitors = transport.transportState->reallocationInhibitors;
    jassert (inhibitors > 0);
    inhibitors = std::max (0, inhibitors - 1);
}


//==============================================================================
void TransportControl::releaseAudioNodes()
{
    if (playbackContext != nullptr)
        playbackContext->clearNodes();
}

void TransportControl::ensureContextAllocated (bool alwaysReallocate)
{
    if (! edit.shouldPlay())
        return;

    const auto start = position.get();

    if (playbackContext == nullptr)
    {
        playbackContext = std::make_unique<EditPlaybackContext> (*this);
        playbackContext->createPlayAudioNodes (start);
        transportState->playbackContextAllocation = transportState->playbackContextAllocation + 1;
    }

    if (alwaysReallocate)
        playbackContext->createPlayAudioNodes (start);
    else
        playbackContext->createPlayAudioNodesIfNeeded (start);
}

void TransportControl::freePlaybackContext()
{
    playbackContext.reset();
    clearPlayingFlags();
    transportState->playbackContextAllocation = std::max (0, transportState->playbackContextAllocation - 1);
}

void TransportControl::triggerClearDevicesOnStop()
{
    transportState->clearDevicesOnStop = true;

    if (isPlaying() || edit.isRendering())
        return;

    stop (false, true);
    ensureContextAllocated();
}

void TransportControl::forceOrphanFreezeAndProxyFilesPurge()
{
    fileFlushTimer->forcePurge = true;
}

//==============================================================================
static int numScreenSaverDefeaters = 0;

struct TransportControl::ScreenSaverDefeater
{
    ScreenSaverDefeater()
    {
        if (juce::Desktop::getInstance().isHeadless())
            return;

        TRACKTION_ASSERT_MESSAGE_THREAD
        ++numScreenSaverDefeaters;
        juce::Desktop::setScreenSaverEnabled (numScreenSaverDefeaters == 0);
    }

    ~ScreenSaverDefeater()
    {
        if (juce::Desktop::getInstance().isHeadless())
            return;

        TRACKTION_ASSERT_MESSAGE_THREAD
        --numScreenSaverDefeaters;
        jassert (numScreenSaverDefeaters >= 0);
        juce::Desktop::setScreenSaverEnabled (numScreenSaverDefeaters == 0);
    }
};

//==============================================================================
void TransportControl::play (bool justSendMMCIfEnabled)
{
    transportState->play (justSendMMCIfEnabled);
}

void TransportControl::playSectionAndReset (TimeRange rangeToPlay)
{
    CRASH_TRACER

    if (! isPlaying())
        sectionPlayer = std::make_unique<SectionPlayer> (*this, rangeToPlay);
}

void TransportControl::record (bool justSendMMCIfEnabled, bool allowRecordingIfNoInputsArmed)
{
    transportState->record (justSendMMCIfEnabled, allowRecordingIfNoInputsArmed);
}

void TransportControl::stop (bool discardRecordings,
                             bool clearDevices,
                             bool canSendMMCStop,
                             bool invertReturnToStartPosSelection)
{
    transportState->stop (discardRecordings,
                          clearDevices,
                          canSendMMCStop,
                          invertReturnToStartPosSelection);
}

void TransportControl::stopIfRecording()
{
    if (isRecording())
        stop (false, false);
}

juce::Result TransportControl::applyRetrospectiveRecord()
{
    if (static_cast<int> (engine.getPropertyStorage().getProperty (SettingID::retrospectiveRecord, 30)) == 0)
        return juce::Result::fail (TRANS("Retrospective record is currently disabled"));

    if (playbackContext)
        return playbackContext->applyRetrospectiveRecord();

    return juce::Result::fail (TRANS("No active audio devices"));
}

juce::Array<juce::File> TransportControl::getRetrospectiveRecordAsAudioFiles()
{
    if (static_cast<int> (engine.getPropertyStorage().getProperty (SettingID::retrospectiveRecord, 30)) == 0)
        return {};

    if (playbackContext)
    {
        juce::Array<juce::File> files;
        juce::Array<Clip*> clips;
        playbackContext->applyRetrospectiveRecord (&clips);

        if (clips.size() > 0)
        {
            for (auto c : clips)
            {
                if (auto ac = dynamic_cast<WaveAudioClip*> (c))
                {
                    auto f = ac->getOriginalFile();
                    files.add (f);
                }
                else if (auto mc = dynamic_cast<MidiClip*> (c))
                {
                    auto clipPos = mc->getPosition();

                    juce::Array<Clip*> clipsToRender;
                    clipsToRender.add (mc);

                    auto dir = juce::File::getSpecialLocation (juce::File::tempDirectory);

                    auto f = dir.getNonexistentChildFile (juce::File::createLegalFileName (mc->getName()), ".wav");

                    juce::BigInteger tracksToDo;
                    int idx = 0;

                    for (auto t : getAllTracks (edit))
                    {
                        if (mc->getTrack() == t)
                            tracksToDo.setBit (idx);

                        idx++;
                    }

                    Renderer::renderToFile (TRANS("Render Clip"), f, edit, clipPos.time,
                                            tracksToDo, true, clipsToRender, true);

                    files.add (f);
                }

                c->removeFromParentTrack();
            }
            return files;
        }
    }

    return {};
}

void TransportControl::syncToEdit (Edit* editToSyncTo, bool isPreview)
{
    CRASH_TRACER

    if (playbackContext && editToSyncTo != nullptr)
    {
        if (auto targetContext = editToSyncTo->getTransport().getCurrentPlaybackContext())
        {
            auto& tempoSequence = editToSyncTo->tempoSequence;
            auto& tempo   = tempoSequence.getTempoAt (position);
            auto& timeSig = tempoSequence.getTimeSigAt (position);

            auto barsBeats = tempoSequence.toBarsAndBeats (targetContext->isLooping()
                                                            ? targetContext->getLoopTimes().getStart()
                                                            : position);

            auto previousBarTime = tempoSequence.toTime ({ barsBeats.bars, {} });

            auto syncInterval = isPreview ? targetContext->getLoopTimes().getLength()
                                          : TimeDuration::fromSeconds ((60.0 / tempo.getBpm() * timeSig.numerator));

            playbackContext->syncToContext (targetContext, previousBarTime, syncInterval);
        }
    }
}

bool TransportControl::isPlaying() const                { return transportState->playing; }
bool TransportControl::isRecording() const              { return transportState->recording; }
bool TransportControl::isSafeRecording() const          { return isRecording() && transportState->safeRecording; }
bool TransportControl::isStopping() const               { return isStopInProgress; }

TimePosition TransportControl::getTimeWhenStarted() const   { return transportState->startTime.get(); }

//==============================================================================
bool TransportControl::areAnyInputsRecording()
{
    for (auto in : edit.getAllInputDevices())
        if (in->isRecordingActive())
            return true;

    return false;
}

void TransportControl::clearPlayingFlags()
{
    transportState->playing = false;
    transportState->recording = false;
    transportState->safeRecording = false;
    playingFlag.reset();
}

//==============================================================================
void TransportControl::timerCallback()
{
    CRASH_TRACER

    if (playbackContext == nullptr)
        return;

    if (isDelayedChangePending)
        editHasChanged();

    if (isPlaying() && playHeadWrapper->getPosition() >= Edit::getMaximumEditEnd())
    {
        stop (false, false);
        position = Edit::getMaximumEditEnd();
        return;
    }

    if (! playHeadWrapper->isPlaying())
    {
        if (isRecording())
        {
            stop (false, false);
            return;
        }

        if (isPlaying())
        {
            clearPlayingFlags();
            startedOrStopped();
        }

        if ((! transportState->userDragging)
             && juce::Time::getMillisecondCounter() - transportState->lastUserDragTime > 200)
            playHeadWrapper->setPosition (position);
    }
    else
    {
        if ((! transportState->userDragging)
             && juce::Time::getMillisecondCounter() - transportState->lastUserDragTime > 200)
        {
            const auto currentTime = playHeadWrapper->getLiveTransportPosition();
            transportState->setVideoPosition (currentTime, false);
            transportState->updatePositionFromPlayhead (currentTime);
        }

        if (--loopUpdateCounter == 0)
        {
            loopUpdateCounter = 10;

            if (looping)
            {
                auto lr = getLoopRange();
                lr = lr.withEnd (std::max (lr.getEnd(), lr.getStart() + TimeDuration::fromSeconds (0.001)));
                playHeadWrapper->setLoopTimes (true, lr);
            }
            else
            {
                playHeadWrapper->setLoopTimes (false, {});
            }
        }
    }
}


//==============================================================================
void TransportControl::setRewindButtonDown (bool isDown)
{
    sectionPlayer.reset();
    transportState->rewindButtonDown = isDown;
}

void TransportControl::setFastForwardButtonDown (bool isDown)
{
    sectionPlayer.reset();
    transportState->fastForwardButtonDown = isDown;
}

void TransportControl::nudgeLeft()
{
    sectionPlayer.reset();
    transportState->nudgeLeft();
}

void TransportControl::nudgeRight()
{
    sectionPlayer.reset();
    transportState->nudgeRight();
}


//==============================================================================
double TransportControl::getCurrentPosition() const
{
    return position.get().inSeconds();
}

TimePosition TransportControl::getPosition() const
{
    return position.get();
}

void TransportControl::setCurrentPosition (double newPos)
{
    CRASH_TRACER
    setPosition (TimePosition::fromSeconds (newPos));
}

void TransportControl::setPosition (TimePosition t)
{
    position = t;
}

void TransportControl::setUserDragging (bool b)
{
    CRASH_TRACER

    if (playbackContext != nullptr)
        playHeadWrapper->setUserIsDragging (b);

    if (b != transportState->userDragging)
    {
        if (transportState->userDragging && isPlaying())
        {
            edit.getAutomationRecordManager().punchOut (false);

            if (playbackContext != nullptr)
                playHeadWrapper->setPosition (position);
        }

        transportState->userDragging = b;

        if (b)
            transportState->lastUserDragTime = juce::Time::getMillisecondCounter();
    }
}

bool TransportControl::isUserDragging() const noexcept
{
    return transportState->userDragging;
}

bool TransportControl::isPositionUpdatingFromPlayhead() const
{
    return transportState->updatingFromPlayHead;
}

//==============================================================================
void TransportControl::setLoopIn (TimePosition t)
{
    setLoopPoint1 (std::max (std::max (loopPoint1.get(), loopPoint2.get()), std::max (TimePosition(), t)));
    setLoopPoint2 (std::max (TimePosition(), t));
}

void TransportControl::setLoopOut (TimePosition t)
{
    setLoopPoint1 (std::min (std::min (loopPoint1.get(), loopPoint2.get()), std::max (TimePosition(), t)));
    setLoopPoint2 (std::max (TimePosition(), t));
}

void TransportControl::setLoopPoint1 (TimePosition t)
{
    loopPoint1 = juce::jlimit (0_tp, toPosition (edit.getLength() + Edit::getMaximumLength() * 0.75), t);
}

void TransportControl::setLoopPoint2 (TimePosition t)
{
    loopPoint2 = juce::jlimit (0_tp, toPosition (edit.getLength() + Edit::getMaximumLength() * 0.75), t);
}

void TransportControl::setLoopRange (TimeRange times)
{
    auto maxEndTime = toPosition (edit.getLength() + Edit::getMaximumLength() * 0.75);

    loopPoint1 = juce::jlimit (0_tp, maxEndTime, times.getStart());
    loopPoint2 = juce::jlimit (0_tp, maxEndTime, times.getEnd());
}

TimeRange TransportControl::getLoopRange() const noexcept
{
    return TimeRange::between (loopPoint1, loopPoint2);
}

void TransportControl::setSnapType (TimecodeSnapType newSnapType)
{
    currentSnapType = newSnapType;
}


//==============================================================================
void TransportControl::startedOrStopped()
{
    if (lastPlayStatus != isPlaying() || lastRecordStatus != isRecording())
    {
        const bool wasRecording = lastRecordStatus;

        {
            CRASH_TRACER
            sendChangeMessage();

            lastPlayStatus = isPlaying();
            lastRecordStatus = isRecording();

            edit.sendStartStopMessageToPlugins();
        }

        {
            CRASH_TRACER
            if (isPlaying())
            {
                transportState->setVideoPosition (getPosition(), true);
                listeners.call (&Listener::startVideo);

                if (wasRecording)
                    listeners.call (&Listener::autoSaveNow);
            }
            else
            {
                listeners.call (&Listener::stopVideo);
            }

            listeners.call (&Listener::setAllLevelMetersActive, false);
            listeners.call (&Listener::setAllLevelMetersActive, true);
        }
    }
}

void TransportControl::sendMMC (const juce::MidiMessage& mmc)
{
    CRASH_TRACER
    auto& dm = engine.getDeviceManager();

    for (int i = dm.getNumMidiOutDevices(); --i >= 0;)
    {
        if (auto* mo = dm.getMidiOutDevice (i))
        {
            if (mo->isEnabled() && mo->isSendingMMC())
            {
                mo->fireMessage (mmc);
                break;
            }
        }
    }
}

void TransportControl::sendMMCCommand (juce::MidiMessage::MidiMachineControlCommand command)
{
    sendMMC (juce::MidiMessage::midiMachineControlCommand (command));
}

inline bool anyEnabledMidiOutDevicesSendingMMC (DeviceManager& dm)
{
    for (int i = dm.getNumMidiOutDevices(); --i >= 0;)
        if (auto mo = dm.getMidiOutDevice (i))
            if (mo->isEnabled() && mo->isSendingMMC())
                return true;

    return false;
}

bool TransportControl::sendMMCStartPlay()
{
    if (anyEnabledMidiOutDevicesSendingMMC (engine.getDeviceManager()))
    {
        sendMMCCommand (juce::MidiMessage::mmc_play);

        if (edit.isTimecodeSyncEnabled())
            return true;
    }

    return false;
}

bool TransportControl::sendMMCStartRecord()
{
    if (anyEnabledMidiOutDevicesSendingMMC (engine.getDeviceManager()))
    {
        sendMMCCommand (juce::MidiMessage::mmc_recordStart);

        if (edit.isTimecodeSyncEnabled())
            return true;
    }

    return false;
}

//==============================================================================
void TransportControl::performPlay()
{
    CRASH_TRACER
    sectionPlayer.reset();

    if (! edit.shouldPlay())
        return;

    if (! playingFlag)
    {
        if (transportState->justSendMMCIfEnabled && sendMMCStartPlay())
            return;

        if (looping)
        {
            const auto cursorPos = position.get();
            const auto loopRange = getLoopRange();

            if (cursorPos < loopRange.getStart()
                || cursorPos > loopRange.getEnd() - 0.1s)
            {
                position = loopRange.getStart();
            }

            transportState->startTime = loopRange.getStart();
            transportState->endTime   = loopRange.getEnd();

            if (transportState->endTime < transportState->startTime + 0.01s)
            {
                engine.getUIBehaviour().showWarningMessage (TRANS("Can't play in loop mode unless the in/out markers are further apart"));
                return;
            }
        }
        else
        {
            transportState->startTime = position.get();
            transportState->endTime   = Edit::getMaximumEditEnd();
        }

        if (edit.getAbletonLink().isConnected())
        {
            const double barLength = edit.tempoSequence.getTimeSig(0)->numerator;
            const double beatsUntilNextLinkCycle = edit.getAbletonLink().getBeatsUntilNextCycle (barLength);

            const double cyclePos = std::fmod (transportState->startTime.get().inSeconds(), barLength);
            const double nextLinkCycle = edit.tempoSequence.toTime (BeatPosition::fromBeats (beatsUntilNextLinkCycle)).inSeconds();

            transportState->startTime = TimePosition::fromSeconds ((transportState->startTime.get().inSeconds() - cyclePos) + (barLength - nextLinkCycle));
        }

        transportState->recording = false;
        transportState->safeRecording = false;
        playingFlag = std::make_unique<PlayingFlag> (engine);

        transportState->cursorPosAtPlayStart = position.get();

        ensureContextAllocated();

        if (playbackContext)
        {
            playHeadWrapper->play ({ transportState->startTime, transportState->endTime }, looping);

            if (looping)
                playHeadWrapper->setPosition (position);
        }
        else
        {
            clearPlayingFlags();
        }

        edit.setClickTrackRange ({});
    }
}

bool TransportControl::performRecord()
{
    if (! edit.shouldPlay())
        return true;

    CRASH_TRACER
    sectionPlayer.reset();

    stop (false, false);

    if (! transportState->userDragging)
    {
        if (transportState->justSendMMCIfEnabled && sendMMCStartRecord())
            return true;

        if (transportState->allowRecordingIfNoInputsArmed || areAnyInputsRecording())
        {
            const auto loopRange = getLoopRange();
            transportState->startTime   = position.get();
            transportState->endTime     = Edit::getMaximumEditEnd();

            if (looping)
            {
                if (loopRange.getLength() < 2.0s)
                {
                    engine.getUIBehaviour().showWarningMessage (TRANS("To record in loop mode, the length of loop must be greater than 2 seconds."));
                    return false;
                }

                if (edit.recordingPunchInOut)
                {
                    engine.getUIBehaviour().showWarningMessage (TRANS("Recording can be done in either loop mode or punch in/out mode, but not both at the same time!"));
                    return false;
                }

                transportState->startTime = loopRange.getStart();
            }
            else if (edit.recordingPunchInOut)
            {
                if ((loopRange.getEnd() + 0.1s) <= transportState->startTime)
                    transportState->startTime = (loopRange.getStart() - 1.0s);
            }
            else
            {
                if (abs (transportState->startTime) < 0.005s)
                    transportState->startTime = 0s;
            }

            auto prerollStart = transportState->startTime.get();
            double numCountInBeats = edit.getNumCountInBeats();
            const auto& ts = edit.tempoSequence;

            if (numCountInBeats > 0)
            {
                auto currentBeat = ts.toBeats (transportState->startTime);
                prerollStart = ts.toTime (currentBeat - BeatDuration::fromBeats (numCountInBeats + 0.5));
                // N.B. this +0.5 beats here specifies the behaviour further down when setting the click range.
                // If this changes, that will also need to change.
            }

            if (edit.getAbletonLink().isConnected())
            {
                double barLength = ts.getTimeSig (0)->numerator;
                double beatsUntilNextLinkCycle = edit.getAbletonLink().getBeatsUntilNextCycle (barLength);

                if (numCountInBeats > 0)
                    beatsUntilNextLinkCycle -= 0.5;

                prerollStart = prerollStart - toDuration (ts.toTime (BeatPosition::fromBeats (beatsUntilNextLinkCycle)));
            }

            transportState->cursorPosAtPlayStart = position.get();

            playingFlag = std::make_unique<PlayingFlag> (engine);
            transportState->safeRecording = engine.getPropertyStorage().getProperty (SettingID::safeRecord, false);

            edit.updateMidiTimecodeDevices();

            ensureContextAllocated();

            if (playbackContext)
            {
                if (edit.getNumCountInBeats() > 0)
                    playHeadWrapper->setLoopTimes (true, { transportState->startTime.get(), Edit::getMaximumEditEnd() });

                // if we're playing from near time = 0, roll back a fraction so we
                // don't miss the first block - this won't be noticable further along
                // in the edit.
                if (prerollStart < 0.2s)
                    prerollStart = prerollStart - 0.2s;

                if (looping)
                {
                    // The order of this is critical as the audio thread might jump in and reset the
                    // roll-in-to-loop status of the loop-range is not set first
                    auto lr = getLoopRange();
                    lr = lr.withEnd (std::max (lr.getEnd(), lr.getStart() + 0.001s));
                    playHeadWrapper->setLoopTimes (true, lr);
                    playHeadWrapper->setRollInToLoop (prerollStart);
                    playHeadWrapper->play();
                }
                else
                {
                    // Set the playhead loop times before preparing the context as this will be used by
                    // the RecordingContext to initialise itself
                    playHeadWrapper->setLoopTimes (false, { prerollStart, transportState->endTime.get() });
                    playHeadWrapper->play ({ prerollStart, transportState->endTime.get() }, false);
                }
                
                playHeadWrapper->setPosition (prerollStart);
                position = prerollStart;

                // Prepare the recordings after the playhead has been setup to avoid synchronisation problems
                playbackContext->prepareForRecording (prerollStart, transportState->startTime.get());

                if (edit.getNumCountInBeats() > 0)
                {
                    // As the pre-roll will be "num count in beats - 0.5" we have to add that back on before our calculation
                    // We also roll back 0.5 beats the end time to avoid hearing a block that starts directly or just before a beat
                    const auto clickStartBeat = ts.toBeats (prerollStart);
                    const auto clickEndBeat = ts.toBeats (transportState->startTime.get());

                    edit.setClickTrackRange (ts.toTime ({ BeatPosition::fromBeats (std::ceil (clickStartBeat.inBeats() + 0.5)),
                                                          BeatPosition::fromBeats (std::ceil (clickEndBeat.inBeats())) - 0.5_bd }));
                }
                else
                {
                    edit.setClickTrackRange ({});
                }
                
                transportState->playing = true; // N.B. set these after the devices have been rebuilt and the playingFlag has been set
#if !TRACKTION_FORCE_HEADLESS
                screenSaverDefeater = std::make_unique<ScreenSaverDefeater>();
#endif
            }
        }
        else
        {
            engine.getUIBehaviour().showWarningMessage (
                TRANS("Recording is only possible  when at least one active input device is assigned to a track"));

            return false;
        }
    }

    if (! transportState->justSendMMCIfEnabled)
        sendMMCCommand (juce::MidiMessage::mmc_recordStart);

    if (transportState->safeRecording)
        engine.getUIBehaviour().showSafeRecordDialog (*this);

    return true;
}

void TransportControl::performStop()
{
    CRASH_TRACER

    const juce::ScopedValueSetter<bool> svs (isStopInProgress, true);
    screenSaverDefeater.reset();
    sectionPlayer.reset();

    engine.getUIBehaviour().hideSafeRecordDialog (*this);

    if (playbackContext == nullptr)
    {
        jassert (! (isPlaying() || isRecording()));
        clearPlayingFlags();
        return;
    }

    if (! juce::Component::isMouseButtonDownAnywhere())
        setUserDragging (false); // in case it gets stuck

    if (isRecording())
    {
        CRASH_TRACER

        // grab this before stopping the playhead
        auto recEndTime = playHeadWrapper->getUnloopedPosition();
        auto recEndPos  = playHeadWrapper->getPosition();

        clearPlayingFlags();
        playHeadWrapper->stop();
        playbackContext->recordingFinished ({ transportState->startTime, recEndTime },
                                            transportState->discardRecordings);

        position = transportState->discardRecordings ? transportState->startTime.get()
                                                     : (looping ? recEndPos
                                                                : recEndTime);
    }
    else
    {
        if (transportState->discardRecordings)
            engine.getUIBehaviour().showWarningMessage (TRANS("Can only abort a recording when something's actually recording."));

        clearPlayingFlags();
        playHeadWrapper->stop();
    }

    if (transportState->clearDevices || ! edit.playInStopEnabled || transportState->clearDevicesOnStop)
        releaseAudioNodes();
    else
        ensureContextAllocated();

    transportState->clearDevicesOnStop = false;

    if ((transportState->invertReturnToStartPosSelection ^ bool (engine.getPropertyStorage().getProperty (SettingID::resetCursorOnStop, false)))
         && transportState->cursorPosAtPlayStart >= 0_tp)
        setPosition (transportState->cursorPosAtPlayStart);

    if (transportState->canSendMMCStop)
        sendMMCCommand (juce::MidiMessage::mmc_stop);
}

void TransportControl::performPositionChange()
{
    CRASH_TRACER

    sectionPlayer.reset();
    edit.getAutomationRecordManager().punchOut (false);

    if (isRecording())
        stop (false, false);

    auto newPos = TimePosition::fromSeconds (static_cast<double> (state[IDs::position]));

    if (isPlaying() && looping)
    {
        auto range = getLoopRange();
        newPos = juce::jlimit (range.getStart(), range.getEnd(), newPos);
    }
    else
    {
        newPos = juce::jlimit (TimePosition(), Edit::getMaximumEditEnd(), newPos);
    }

    if (playbackContext != nullptr && isPlaying())
        playHeadWrapper->setPosition (newPos);

    position = newPos;

    yieldGUIThread();

    if (! transportState->userDragging)
        transportState->lastUserDragTime = juce::Time::getMillisecondCounter();

    transportState->setVideoPosition (newPos, true);

    // MMC
    const double nudge = 0.05 / 96000.0;
    const double mmcTime = std::max (0_tp, newPos + edit.getTimecodeOffset()).inSeconds() + nudge;
    const int framesPerSecond = edit.getTimecodeFormat().getFPS();
    const int frames  = ((int) (mmcTime * framesPerSecond)) % framesPerSecond;
    const int hours   = (int) (mmcTime * (1.0 / 3600.0));
    const int minutes = (((int) mmcTime) / 60) % 60;
    const int seconds = (((int) mmcTime) % 60);

    sendMMC (juce::MidiMessage::midiMachineControlGoto (hours, minutes, seconds, frames));
}

void TransportControl::performRewindButtonChanged()
{
    const bool isDown = transportState->rewindButtonDown;
    rwRepeater->setDown (isDown);

    if (isDown)
        sendMMCCommand (juce::MidiMessage::mmc_rewind);
    else
        sendMMCCommand (isPlaying() ? juce::MidiMessage::mmc_play
                                    : juce::MidiMessage::mmc_stop);
}

void TransportControl::performFastForwardButtonChanged()
{
    const bool isDown = transportState->fastForwardButtonDown;
    ffRepeater->setDown (isDown);

    if (isDown)
        sendMMCCommand (juce::MidiMessage::mmc_fastforward);
    else
        sendMMCCommand (isPlaying() ? juce::MidiMessage::mmc_play
                                    : juce::MidiMessage::mmc_stop);
}

void TransportControl::performNudgeLeft()
{
    rwRepeater->nudge();
}

void TransportControl::performNudgeRight()
{
    ffRepeater->nudge();
}


//==============================================================================
static TimeRange getLimitsOfSelectedClips (Edit& edit, const SelectableList& items)
{
    auto range = getTimeRangeForSelectedItems (items);

    if (range.isEmpty())
        return { {}, edit.getLength() };

    return range;
}

void toStart (TransportControl& tc, const SelectableList& items)
{
    auto selectionStart = getLimitsOfSelectedClips (tc.edit, items).getStart();
    tc.setPosition (tc.getPosition() < selectionStart + 0.001s ? TimePosition() : selectionStart);
}

void toEnd (TransportControl& tc, const SelectableList& items)
{
    auto selectionEnd = getLimitsOfSelectedClips (tc.edit, items).getEnd();
    tc.setPosition (tc.getPosition() > selectionEnd - 0.001s ? toPosition (tc.edit.getLength()) : selectionEnd);
}

void tabBack (TransportControl& tc)     { tc.setPosition (tc.edit.getPreviousTimeOfInterest (tc.getPosition() - 0.001s)); }
void tabForward (TransportControl& tc)  { tc.setPosition (tc.edit.getNextTimeOfInterest     (tc.getPosition() + 0.001s)); }

void markIn (TransportControl& tc)      { tc.setLoopIn  (tc.getPosition()); }
void markOut (TransportControl& tc)     { tc.setLoopOut (tc.getPosition()); }

void scrub (TransportControl& tc, double units)
{
    CRASH_TRACER
    const auto unitSize = tc.scrubInterval.get();
    auto timeToMove = unitSize * units;
    auto t = tc.getPosition() + timeToMove;

    if (tc.snapToTimecode)
    {
        if (timeToMove > 0s)
            t = TransportHelpers::snapTimeUp (tc, t, false);
        else
            t = TransportHelpers::snapTimeDown (tc, t, false);
    }

    if (tc.isUserDragging() && tc.engine.getPropertyStorage().getProperty (SettingID::snapCursor, false))
        t = TransportHelpers::snapTimeDown (tc, t, false);

    tc.setPosition (t);
}

void freePlaybackContextIfNotRecording (TransportControl& tc)
{
    if (tc.isPlayContextActive() && ! tc.isRecording())
        tc.freePlaybackContext();
}

}} // namespace tracktion { inline namespace engine<|MERGE_RESOLUTION|>--- conflicted
+++ resolved
@@ -8,15 +8,7 @@
     Tracktion Engine uses a GPL/commercial licence - see LICENCE.md for details.
 */
 
-<<<<<<< HEAD
-#ifndef TRACKTION_FORCE_HEADLESS
-  #define TRACKTION_FORCE_HEADLESS 0
-#endif
-
-namespace tracktion_engine
-=======
 namespace tracktion { inline namespace engine
->>>>>>> 8a44244d
 {
 
 namespace IDs
@@ -1449,9 +1441,7 @@
                 }
                 
                 transportState->playing = true; // N.B. set these after the devices have been rebuilt and the playingFlag has been set
-#if !TRACKTION_FORCE_HEADLESS
                 screenSaverDefeater = std::make_unique<ScreenSaverDefeater>();
-#endif
             }
         }
         else
